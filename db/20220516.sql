-- Token Table
CREATE TABLE `tb_token`
(
    `id`                     bigint(20) unsigned NOT NULL AUTO_INCREMENT,
    `client_id`              varchar(256) COMMENT 'oauth app client',
    `redirect_uri`           varchar(256),
    `state`                  varchar(256) COMMENT ' authorize_code state info',
<<<<<<< HEAD
    `code`                   varchar(256)        NOT NULL COMMENT 'private-token-code/authorize_code/access_token/refresh-token',
=======
    `code`                   varchar(256) NOT NULL DEFAULT  '' COMMENT 'private-token-code/authorize_code/access_token/refresh-token',
>>>>>>> 78ff23fe
    `created_at`             datetime            NOT NULL DEFAULT CURRENT_TIMESTAMP,
    `expires_in`             bigint(20),
    `scope`                  varchar(256),
    `user_or_robot_identity` varchar(256),
    PRIMARY KEY (`id`),
    UNIQUE KEY `idx_code` (`code`),
    KEY `idx_client_id` (`client_id`),
    KEY `idx_user_or_robot_identity` (`user_or_robot_identity`)
);

-- Oauth app Table
CREATE table `tb_oauth_app`
(
    `id`           bigint(20) unsigned NOT NULL AUTO_INCREMENT,
    `name`         varchar(128) COMMENT 'short name of app client',
    `client_id`    varchar(128) COMMENT 'oauth app client',
    `redirect_url` varchar(256) COMMENT 'the authorization callback url',
    `home_url`     varchar(256) COMMENT 'the oauth app home url',
<<<<<<< HEAD
    `desc`         varchar(256),
    `app_type`     tinyint(1)          NOT NULL COMMENT '1 for HorizonOAuthAPP, 2 for DirectOAuthAPP',
    `owner_type`   tinyint(1)          NOT NULL COMMENT '1 for group, 2 for user',
    `owner_id`     bigint(20)          NOT NULL,
    `created_at`   datetime            NOT NULL DEFAULT CURRENT_TIMESTAMP,
=======
    `description`         varchar(256) COMMENT 'the description of app',
    `app_type`     tinyint(1)          NOT NULL DEFAULT 1 COMMENT '1 for HorizonOAuthAPP, 2 for DirectOAuthAPP',
    `owner_type`   tinyint(1)          NOT NULL DEFAULT 1 COMMENT '1 for group, 2 for user',
    `owner_id`     bigint(20) COMMENT 'group owner id',
    `created_at`   datetime            NOT NULL DEFAULT CURRENT_TIMESTAMP NOT NULL COMMENT 'created_at',
>>>>>>> 78ff23fe
    `created_by`   bigint(20) unsigned NOT NULL DEFAULT 0 COMMENT 'creator',
    `updated_at`   datetime                     default CURRENT_TIMESTAMP not null on update CURRENT_TIMESTAMP,
    `updated_by`   bigint(20) unsigned NOT NULL DEFAULT 0 COMMENT 'updater',
    PRIMARY KEY (`id`),
    UNIQUE KEY `idx_client_id` (`client_id`)
);

-- Oauth Client Secret Table
CREATE table `tb_oauth_client_secret`
(
    `id`            bigint(20) unsigned NOT NULL AUTO_INCREMENT,
    `client_id`     varchar(256) COMMENT 'oauth app client',
    `client_secret` varchar(256) COMMENT 'oauth app secret',
    `created_at`    datetime            NOT NULL DEFAULT CURRENT_TIMESTAMP,
    `created_by`    bigint(20) unsigned NOT NULL DEFAULT 0 COMMENT 'creator',
    PRIMARY KEY (`id`),
    UNIQUE KEY `idx_client_id_secret` (`client_id`, `client_secret`)
<<<<<<< HEAD
);

-- Horizon app table
CREATE table `tb_horizon_app`
(
    `id`           bigint(20) unsigned NOT NULL AUTO_INCREMENT,
    `name`         varchar(128)        NOT NULL COMMENT 'name of horizon app',
    `desc`         varchar(128) COMMENT 'desc of horizon app',
    `home_url`     varchar(256) COMMENT 'the oauth app home url',
    `oauth_app_id` bigint(20) unsigned NOT NULL COMMENT 'the oauth app of horizon app',
    `owner_type`   tinyint(1)          NOT NULL COMMENT '1 for group, 2 for user',
    `owner_id`     bigint(20)          NOT NULL,
    `created_at`   datetime            NOT NULL DEFAULT CURRENT_TIMESTAMP,
    `created_by`   bigint(20) unsigned NOT NULL DEFAULT 0 COMMENT 'creator',
    `updated_by`   bigint(20) unsigned NOT NULL DEFAULT 0 COMMENT 'updater'
);

-- Horizon permission table
CREATE table `tb_horizon_app_permission`
(
    `id`             bigint(20) unsigned NOT NULL AUTO_INCREMENT,
    `horizon_app_id` bigint(20)          NOT NULL,
    `permissions`    JSON COMMENT 'Horizon app permission list',
    `created_at`     datetime            NOT NULL DEFAULT CURRENT_TIMESTAMP,
    `updated_at`     datetime            NOT NULL DEFAULT CURRENT_TIMESTAMP,
    `created_by`     bigint(20) unsigned NOT NULL DEFAULT 0 COMMENT 'creator',
    `updated_by`     bigint(20) unsigned NOT NULL DEFAULT 0 COMMENT 'updater'
)
=======
);
>>>>>>> 78ff23fe
<|MERGE_RESOLUTION|>--- conflicted
+++ resolved
@@ -5,11 +5,7 @@
     `client_id`              varchar(256) COMMENT 'oauth app client',
     `redirect_uri`           varchar(256),
     `state`                  varchar(256) COMMENT ' authorize_code state info',
-<<<<<<< HEAD
-    `code`                   varchar(256)        NOT NULL COMMENT 'private-token-code/authorize_code/access_token/refresh-token',
-=======
     `code`                   varchar(256) NOT NULL DEFAULT  '' COMMENT 'private-token-code/authorize_code/access_token/refresh-token',
->>>>>>> 78ff23fe
     `created_at`             datetime            NOT NULL DEFAULT CURRENT_TIMESTAMP,
     `expires_in`             bigint(20),
     `scope`                  varchar(256),
@@ -28,19 +24,11 @@
     `client_id`    varchar(128) COMMENT 'oauth app client',
     `redirect_url` varchar(256) COMMENT 'the authorization callback url',
     `home_url`     varchar(256) COMMENT 'the oauth app home url',
-<<<<<<< HEAD
-    `desc`         varchar(256),
-    `app_type`     tinyint(1)          NOT NULL COMMENT '1 for HorizonOAuthAPP, 2 for DirectOAuthAPP',
-    `owner_type`   tinyint(1)          NOT NULL COMMENT '1 for group, 2 for user',
-    `owner_id`     bigint(20)          NOT NULL,
-    `created_at`   datetime            NOT NULL DEFAULT CURRENT_TIMESTAMP,
-=======
     `description`         varchar(256) COMMENT 'the description of app',
     `app_type`     tinyint(1)          NOT NULL DEFAULT 1 COMMENT '1 for HorizonOAuthAPP, 2 for DirectOAuthAPP',
     `owner_type`   tinyint(1)          NOT NULL DEFAULT 1 COMMENT '1 for group, 2 for user',
     `owner_id`     bigint(20) COMMENT 'group owner id',
     `created_at`   datetime            NOT NULL DEFAULT CURRENT_TIMESTAMP NOT NULL COMMENT 'created_at',
->>>>>>> 78ff23fe
     `created_by`   bigint(20) unsigned NOT NULL DEFAULT 0 COMMENT 'creator',
     `updated_at`   datetime                     default CURRENT_TIMESTAMP not null on update CURRENT_TIMESTAMP,
     `updated_by`   bigint(20) unsigned NOT NULL DEFAULT 0 COMMENT 'updater',
@@ -58,35 +46,4 @@
     `created_by`    bigint(20) unsigned NOT NULL DEFAULT 0 COMMENT 'creator',
     PRIMARY KEY (`id`),
     UNIQUE KEY `idx_client_id_secret` (`client_id`, `client_secret`)
-<<<<<<< HEAD
-);
-
--- Horizon app table
-CREATE table `tb_horizon_app`
-(
-    `id`           bigint(20) unsigned NOT NULL AUTO_INCREMENT,
-    `name`         varchar(128)        NOT NULL COMMENT 'name of horizon app',
-    `desc`         varchar(128) COMMENT 'desc of horizon app',
-    `home_url`     varchar(256) COMMENT 'the oauth app home url',
-    `oauth_app_id` bigint(20) unsigned NOT NULL COMMENT 'the oauth app of horizon app',
-    `owner_type`   tinyint(1)          NOT NULL COMMENT '1 for group, 2 for user',
-    `owner_id`     bigint(20)          NOT NULL,
-    `created_at`   datetime            NOT NULL DEFAULT CURRENT_TIMESTAMP,
-    `created_by`   bigint(20) unsigned NOT NULL DEFAULT 0 COMMENT 'creator',
-    `updated_by`   bigint(20) unsigned NOT NULL DEFAULT 0 COMMENT 'updater'
-);
-
--- Horizon permission table
-CREATE table `tb_horizon_app_permission`
-(
-    `id`             bigint(20) unsigned NOT NULL AUTO_INCREMENT,
-    `horizon_app_id` bigint(20)          NOT NULL,
-    `permissions`    JSON COMMENT 'Horizon app permission list',
-    `created_at`     datetime            NOT NULL DEFAULT CURRENT_TIMESTAMP,
-    `updated_at`     datetime            NOT NULL DEFAULT CURRENT_TIMESTAMP,
-    `created_by`     bigint(20) unsigned NOT NULL DEFAULT 0 COMMENT 'creator',
-    `updated_by`     bigint(20) unsigned NOT NULL DEFAULT 0 COMMENT 'updater'
-)
-=======
-);
->>>>>>> 78ff23fe
+);