--- conflicted
+++ resolved
@@ -205,9 +205,6 @@
 		}
 		return environment
 	}())
-<<<<<<< HEAD
-	manifestBytes, err1 := g.gitlabLib.GetFile(ctx, pid, _branchMaster, _filePathManifest)
-=======
 
 	// if env template not exist, use the default one
 	_, err := g.gitlabLib.GetProject(ctx, pid)
@@ -217,8 +214,7 @@
 		}
 	}
 
-	manifestbytes, err1 := g.gitlabLib.GetFile(ctx, pid, _branchMaster, _filePathManifest)
->>>>>>> 4640231b
+	manifestBytes, err1 := g.gitlabLib.GetFile(ctx, pid, _branchMaster, _filePathManifest)
 	buildConfBytes, err2 := g.gitlabLib.GetFile(ctx, pid, _branchMaster, _filePathPipeline)
 	templateConfBytes, err3 := g.gitlabLib.GetFile(ctx, pid, _branchMaster, _filePathApplication)
 	for _, err := range []error{err1, err2, err3} {
