--- conflicted
+++ resolved
@@ -80,15 +80,12 @@
 
 	var (
 		// init API
-<<<<<<< HEAD
+		groupCt     = group.NewAPI()
+		templateAPI = template.NewAPI()
+		userAPI     = user.NewAPI()
 		groupCt        = group.NewController()
 		templateAPI    = template.NewAPI()
 		applicationAPI = application.NewAPI(applicationCtl)
-=======
-		groupCt     = group.NewAPI()
-		templateAPI = template.NewAPI()
-		userAPI     = user.NewAPI()
->>>>>>> 63552206
 	)
 
 	// init server
@@ -123,11 +120,8 @@
 	metrics.RegisterRoutes(r)
 	group.RegisterRoutes(r, groupCt)
 	template.RegisterRoutes(r, templateAPI)
-<<<<<<< HEAD
+	user.RegisterRoutes(r, userAPI)
 	application.RegisterRoutes(r, applicationAPI)
-=======
-	user.RegisterRoutes(r, userAPI)
->>>>>>> 63552206
 
 	log.Printf("Server started")
 	log.Fatal(r.Run(fmt.Sprintf(":%d", config.ServerConfig.Port)))
