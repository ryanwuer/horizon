--- conflicted
+++ resolved
@@ -195,17 +195,11 @@
 	var (
 		// init controller
 		memberCtl      = memberctl.NewController(mservice)
-<<<<<<< HEAD
-		applicationCtl = applicationctl.NewController(applicationGitRepo, templateSchemaGetter)
+		applicationCtl = applicationctl.NewController(applicationGitRepo, templateSchemaGetter, nil)
 		clusterCtl     = clusterctl.NewController(clusterGitRepo, applicationGitRepo, commitGetter,
-			cd.NewCD(config.ArgoCDMapper), tektonFty, templateSchemaGetter)
+			cd.NewCD(config.ArgoCDMapper), tektonFty, templateSchemaGetter, nil)
 		prCtl       = prctl.NewController(tektonFty)
-=======
-		applicationCtl = applicationctl.NewController(applicationGitRepo, templateSchemaGetter, nil)
-
-		clusterCtl = clusterctl.NewController(clusterGitRepo, applicationGitRepo, commitGetter,
-			cd.NewCD(config.ArgoCDMapper), tektonFty, templateSchemaGetter, nil)
->>>>>>> 54730be1
+
 		templateCtl = templatectl.NewController(templateSchemaGetter)
 		roleCtl     = roltctl.NewController(roleService)
 	)
