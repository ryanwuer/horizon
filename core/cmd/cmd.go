package cmd

import (
	"context"
	"flag"
	"fmt"
<<<<<<< HEAD
	"io/ioutil"
	"os"
	"regexp"

	applicationctl "g.hz.netease.com/horizon/core/controller/application"
	memberctl "g.hz.netease.com/horizon/core/controller/member"
=======
	"log"
	"regexp"

	applicationctl "g.hz.netease.com/horizon/core/controller/application"
	clusterctl "g.hz.netease.com/horizon/core/controller/cluster"
	templatectl "g.hz.netease.com/horizon/core/controller/template"
>>>>>>> 0d79f5db
	"g.hz.netease.com/horizon/core/http/api/v1/application"
	"g.hz.netease.com/horizon/core/http/api/v1/cluster"
	"g.hz.netease.com/horizon/core/http/api/v1/environment"
	"g.hz.netease.com/horizon/core/http/api/v1/group"
	"g.hz.netease.com/horizon/core/http/api/v1/member"
	"g.hz.netease.com/horizon/core/http/api/v1/template"
	"g.hz.netease.com/horizon/core/http/api/v1/user"
	"g.hz.netease.com/horizon/core/http/health"
	"g.hz.netease.com/horizon/core/http/metrics"
	"g.hz.netease.com/horizon/core/middleware/authenticate"
	metricsmiddle "g.hz.netease.com/horizon/core/middleware/metrics"
	usermiddle "g.hz.netease.com/horizon/core/middleware/user"
	"g.hz.netease.com/horizon/lib/orm"
	"g.hz.netease.com/horizon/pkg/application/gitrepo"
<<<<<<< HEAD
	roleconfig "g.hz.netease.com/horizon/pkg/config/role"
	memberservice "g.hz.netease.com/horizon/pkg/member/service"
	"g.hz.netease.com/horizon/pkg/rbac"
	"g.hz.netease.com/horizon/pkg/rbac/role"
=======
	"g.hz.netease.com/horizon/pkg/cluster/cd"
	clustergitrepo "g.hz.netease.com/horizon/pkg/cluster/gitrepo"
	gitlabfty "g.hz.netease.com/horizon/pkg/gitlab/factory"
>>>>>>> 0d79f5db
	"g.hz.netease.com/horizon/pkg/server/middleware"
	"g.hz.netease.com/horizon/pkg/server/middleware/auth"
	logmiddle "g.hz.netease.com/horizon/pkg/server/middleware/log"
	ormmiddle "g.hz.netease.com/horizon/pkg/server/middleware/orm"
	"g.hz.netease.com/horizon/pkg/server/middleware/requestid"
	templateschema "g.hz.netease.com/horizon/pkg/templaterelease/schema"

	"github.com/gin-gonic/gin"
<<<<<<< HEAD
	log "github.com/sirupsen/logrus"
	"gopkg.in/yaml.v2"
=======
>>>>>>> 0d79f5db
)

// Flags defines agent CLI flags.
type Flags struct {
	ConfigFile     string
	RoleConfigFile string
	Dev            bool
	Environment    string
	LogLevel       string
}

// ParseFlags parses agent CLI flags.
func ParseFlags() *Flags {
	var flags Flags

	flag.StringVar(
		&flags.ConfigFile, "config", "", "configuration file path")

	flag.StringVar(
		&flags.RoleConfigFile, "roles", "", "roles file path")

	flag.BoolVar(
		&flags.Dev, "dev", false, "if true, turn off the usermiddleware to skip login")

	flag.StringVar(
		&flags.Environment, "environment", "production", "environment string tag")

	flag.StringVar(
		&flags.LogLevel, "loglevel", "info", "the loglevel(panic/fatal/error/warn/info/debug/trace))")

	flag.Parse()
	return &flags
}

func InitLog(flags *Flags) {
	if flags.Environment == "production" {
		log.SetFormatter(&log.JSONFormatter{})
	} else {
		log.SetFormatter(&log.TextFormatter{})
	}
	log.SetOutput(os.Stdout)
	level, err := log.ParseLevel(flags.LogLevel)
	if err != nil {
		panic(err)
	}
	log.SetLevel(level)
}

// Run runs the agent.
func Run(flags *Flags) {
<<<<<<< HEAD
	var config Config

	// init log
	InitLog(flags)

	// load config
	data, err := ioutil.ReadFile(flags.ConfigFile)
=======
	config, err := loadConfig(flags.ConfigFile)
>>>>>>> 0d79f5db
	if err != nil {
		panic(err)
	}

<<<<<<< HEAD
	if err := yaml.Unmarshal(data, &config); err != nil {
		panic(err)
	}

	// init roles
	file, err := os.OpenFile(flags.RoleConfigFile, os.O_RDONLY, 0644)
	if err != nil {
		panic(err)
	}
	content, err := ioutil.ReadAll(file)
	if err != nil {
		panic(err)
	}
	var roleConfig roleconfig.Config
	if err := yaml.Unmarshal(content, &config); err != nil {
		panic(err)
	}

	roleService, err := role.NewFileRoleFrom2(context.TODO(), roleConfig)
	if err != nil {
		panic(err)
	}
	mservice := memberservice.NewService(roleService)
	rbacAuthorizer := rbac.NewAuthorizer(roleService, mservice)

=======
>>>>>>> 0d79f5db
	// init db
	mysqlDB, err := orm.NewMySQLDB(&orm.MySQL{
		Host:              config.DBConfig.Host,
		Port:              config.DBConfig.Port,
		Username:          config.DBConfig.Username,
		Password:          config.DBConfig.Password,
		Database:          config.DBConfig.Database,
		PrometheusEnabled: config.DBConfig.PrometheusEnabled,
	})
	if err != nil {
		panic(err)
	}

	// init service
	ctx := orm.NewContext(context.Background(), mysqlDB)
	gitlabFactory := gitlabfty.NewFactory(config.GitlabMapper)
	applicationGitRepo, err := gitrepo.NewApplicationGitlabRepo(ctx, config.GitlabRepoConfig, gitlabFactory)
	if err != nil {
		panic(err)
	}
	clusterGitRepo, err := clustergitrepo.NewClusterGitlabRepo(ctx, config.GitlabRepoConfig,
		config.HelmRepoMapper, gitlabFactory)
	if err != nil {
		panic(err)
	}
	templateSchemaGetter, err := templateschema.NewSchemaGetter(ctx, gitlabFactory)
	if err != nil {
		panic(err)
	}

	var (
		// init controller
<<<<<<< HEAD
		applicationCtl = applicationctl.NewController(applicationGitRepo)
		memberCtl      = memberctl.NewController(mservice)
=======
		applicationCtl = applicationctl.NewController(applicationGitRepo, templateSchemaGetter)
		clusterCtl     = clusterctl.NewController(clusterGitRepo, cd.NewCD(config.ArgoCDMapper), templateSchemaGetter)
		templateCtl    = templatectl.NewController(templateSchemaGetter)
>>>>>>> 0d79f5db
	)

	var (
		// init API
		groupAPI       = group.NewAPI()
		templateAPI    = template.NewAPI(templateCtl)
		userAPI        = user.NewAPI()
		applicationAPI = application.NewAPI(applicationCtl)
<<<<<<< HEAD
		memberAPI      = member.NewAPI(memberCtl)
=======
		clusterAPI     = cluster.NewAPI(clusterCtl)
		environmentAPI = environment.NewAPI()
		memberAPI      = member.NewAPI()
>>>>>>> 0d79f5db
	)

	// init server
	r := gin.New()
	// use middleware
	middlewares := []gin.HandlerFunc{
		gin.Recovery(),
<<<<<<< HEAD
		gin.LoggerWithWriter(gin.DefaultWriter, "/health", "/metrics"),
=======
		requestid.Middleware(),        // requestID middleware, attach a requestID to context
		logmiddle.Middleware(),        // log middleware, attach a logger to context
		ormmiddle.Middleware(mysqlDB), // orm db middleware, attach a db to context
		auth.Middleware(middleware.MethodAndPathSkipper("*",
			regexp.MustCompile("^/apis/[^c][^o][^r][^e].*"))),
>>>>>>> 0d79f5db
		metricsmiddle.Middleware( // metrics middleware
			middleware.MethodAndPathSkipper("*", regexp.MustCompile("^/health")),
			middleware.MethodAndPathSkipper("*", regexp.MustCompile("^/metrics"))),
		requestid.Middleware(),        // requestID middleware, attach a requestID to context
		logmiddle.Middleware(),        // log middleware, attach a logger to context
		ormMiddle.Middleware(mysqlDB), // orm db middleware, attach a db to context

	}
	// enable usermiddle and auth when current env is not dev
	if !flags.Dev {
		// TODO(gjq): review this authentication, add OIDC provider
		middlewares = append(middlewares, authenticate.Middleware(
			middleware.MethodAndPathSkipper("*", regexp.MustCompile("^/health")),
			middleware.MethodAndPathSkipper("*", regexp.MustCompile("^/metrics"))))
		middlewares = append(middlewares,
			usermiddle.Middleware(config.OIDCConfig, //  user middleware, check user and attach current user to context.
				middleware.MethodAndPathSkipper("*", regexp.MustCompile("^/health")),
				middleware.MethodAndPathSkipper("*", regexp.MustCompile("^/metrics"))),
		)
		middlewares = append(middlewares,
			auth.Middleware(rbacAuthorizer, middleware.MethodAndPathSkipper("*",
				regexp.MustCompile("^/apis/[^c][^o][^r][^e].*"))))
	}
	r.Use(middlewares...)

	gin.ForceConsoleColor()

	// register routes
	health.RegisterRoutes(r)
	metrics.RegisterRoutes(r)
	group.RegisterRoutes(r, groupAPI)
	template.RegisterRoutes(r, templateAPI)
	user.RegisterRoutes(r, userAPI)
	application.RegisterRoutes(r, applicationAPI)
	cluster.RegisterRoutes(r, clusterAPI)
	environment.RegisterRoutes(r, environmentAPI)
	member.RegisterRoutes(r, memberAPI)

	log.Printf("Server started")
	log.Fatal(r.Run(fmt.Sprintf(":%d", config.ServerConfig.Port)))
}<|MERGE_RESOLUTION|>--- conflicted
+++ resolved
@@ -4,21 +4,14 @@
 	"context"
 	"flag"
 	"fmt"
-<<<<<<< HEAD
 	"io/ioutil"
 	"os"
 	"regexp"
 
 	applicationctl "g.hz.netease.com/horizon/core/controller/application"
+	clusterctl "g.hz.netease.com/horizon/core/controller/cluster"
 	memberctl "g.hz.netease.com/horizon/core/controller/member"
-=======
-	"log"
-	"regexp"
-
-	applicationctl "g.hz.netease.com/horizon/core/controller/application"
-	clusterctl "g.hz.netease.com/horizon/core/controller/cluster"
 	templatectl "g.hz.netease.com/horizon/core/controller/template"
->>>>>>> 0d79f5db
 	"g.hz.netease.com/horizon/core/http/api/v1/application"
 	"g.hz.netease.com/horizon/core/http/api/v1/cluster"
 	"g.hz.netease.com/horizon/core/http/api/v1/environment"
@@ -33,16 +26,13 @@
 	usermiddle "g.hz.netease.com/horizon/core/middleware/user"
 	"g.hz.netease.com/horizon/lib/orm"
 	"g.hz.netease.com/horizon/pkg/application/gitrepo"
-<<<<<<< HEAD
+	"g.hz.netease.com/horizon/pkg/cluster/cd"
+	clustergitrepo "g.hz.netease.com/horizon/pkg/cluster/gitrepo"
 	roleconfig "g.hz.netease.com/horizon/pkg/config/role"
+	gitlabfty "g.hz.netease.com/horizon/pkg/gitlab/factory"
 	memberservice "g.hz.netease.com/horizon/pkg/member/service"
 	"g.hz.netease.com/horizon/pkg/rbac"
 	"g.hz.netease.com/horizon/pkg/rbac/role"
-=======
-	"g.hz.netease.com/horizon/pkg/cluster/cd"
-	clustergitrepo "g.hz.netease.com/horizon/pkg/cluster/gitrepo"
-	gitlabfty "g.hz.netease.com/horizon/pkg/gitlab/factory"
->>>>>>> 0d79f5db
 	"g.hz.netease.com/horizon/pkg/server/middleware"
 	"g.hz.netease.com/horizon/pkg/server/middleware/auth"
 	logmiddle "g.hz.netease.com/horizon/pkg/server/middleware/log"
@@ -51,11 +41,8 @@
 	templateschema "g.hz.netease.com/horizon/pkg/templaterelease/schema"
 
 	"github.com/gin-gonic/gin"
-<<<<<<< HEAD
 	log "github.com/sirupsen/logrus"
 	"gopkg.in/yaml.v2"
-=======
->>>>>>> 0d79f5db
 )
 
 // Flags defines agent CLI flags.
@@ -106,23 +93,12 @@
 
 // Run runs the agent.
 func Run(flags *Flags) {
-<<<<<<< HEAD
-	var config Config
-
 	// init log
 	InitLog(flags)
 
 	// load config
-	data, err := ioutil.ReadFile(flags.ConfigFile)
-=======
 	config, err := loadConfig(flags.ConfigFile)
->>>>>>> 0d79f5db
-	if err != nil {
-		panic(err)
-	}
-
-<<<<<<< HEAD
-	if err := yaml.Unmarshal(data, &config); err != nil {
+	if err != nil {
 		panic(err)
 	}
 
@@ -147,8 +123,6 @@
 	mservice := memberservice.NewService(roleService)
 	rbacAuthorizer := rbac.NewAuthorizer(roleService, mservice)
 
-=======
->>>>>>> 0d79f5db
 	// init db
 	mysqlDB, err := orm.NewMySQLDB(&orm.MySQL{
 		Host:              config.DBConfig.Host,
@@ -181,14 +155,11 @@
 
 	var (
 		// init controller
-<<<<<<< HEAD
-		applicationCtl = applicationctl.NewController(applicationGitRepo)
+
 		memberCtl      = memberctl.NewController(mservice)
-=======
 		applicationCtl = applicationctl.NewController(applicationGitRepo, templateSchemaGetter)
 		clusterCtl     = clusterctl.NewController(clusterGitRepo, cd.NewCD(config.ArgoCDMapper), templateSchemaGetter)
 		templateCtl    = templatectl.NewController(templateSchemaGetter)
->>>>>>> 0d79f5db
 	)
 
 	var (
@@ -197,36 +168,23 @@
 		templateAPI    = template.NewAPI(templateCtl)
 		userAPI        = user.NewAPI()
 		applicationAPI = application.NewAPI(applicationCtl)
-<<<<<<< HEAD
-		memberAPI      = member.NewAPI(memberCtl)
-=======
+		memberAPI      = member.NewAPI(memberCtl, roleService)
 		clusterAPI     = cluster.NewAPI(clusterCtl)
 		environmentAPI = environment.NewAPI()
-		memberAPI      = member.NewAPI()
->>>>>>> 0d79f5db
 	)
 
 	// init server
 	r := gin.New()
 	// use middleware
 	middlewares := []gin.HandlerFunc{
+		gin.LoggerWithWriter(gin.DefaultWriter, "/health", "/metrics"),
 		gin.Recovery(),
-<<<<<<< HEAD
-		gin.LoggerWithWriter(gin.DefaultWriter, "/health", "/metrics"),
-=======
 		requestid.Middleware(),        // requestID middleware, attach a requestID to context
 		logmiddle.Middleware(),        // log middleware, attach a logger to context
 		ormmiddle.Middleware(mysqlDB), // orm db middleware, attach a db to context
-		auth.Middleware(middleware.MethodAndPathSkipper("*",
-			regexp.MustCompile("^/apis/[^c][^o][^r][^e].*"))),
->>>>>>> 0d79f5db
 		metricsmiddle.Middleware( // metrics middleware
 			middleware.MethodAndPathSkipper("*", regexp.MustCompile("^/health")),
 			middleware.MethodAndPathSkipper("*", regexp.MustCompile("^/metrics"))),
-		requestid.Middleware(),        // requestID middleware, attach a requestID to context
-		logmiddle.Middleware(),        // log middleware, attach a logger to context
-		ormMiddle.Middleware(mysqlDB), // orm db middleware, attach a db to context
-
 	}
 	// enable usermiddle and auth when current env is not dev
 	if !flags.Dev {
