package errors

import (
	"fmt"

	"g.hz.netease.com/horizon/pkg/errors"
)

type sourceType struct {
	name string
}

var (
	TLS                       = sourceType{name: "TLS"}
	GitlabClient              = sourceType{name: "GitlabClient"}
	GitlabResource            = sourceType{name: "GitlabResource"}
	ClusterInDB               = sourceType{name: "ClusterInDB"}
	ClusterStateInArgo        = sourceType{name: "ClusterStateInArgo"}
	TagInDB                   = sourceType{name: "TagInDB"}
	ApplicationInArgo         = sourceType{name: "ApplicationInArgo"}
	ApplicationResourceInArgo = sourceType{name: "ApplicationResourceInArgo"}
	ApplicationInDB           = sourceType{name: "ApplicationInDB"}
	ApplicationRegionInDB     = sourceType{name: "ApplicationRegionInDB"}
	EnvironmentRegionInDB     = sourceType{name: "EnvironmentRegionInDB"}
	EnvironmentInDB           = sourceType{name: "EnvironmentInDB"}
	RegionInDB                = sourceType{name: "RegionInDB"}
	GroupInDB                 = sourceType{name: "GroupInDB"}
	K8SClient                 = sourceType{name: "K8SClient"}
	Harbor                    = sourceType{name: "Harbor"}
	HarborInDB                = sourceType{name: "HarborInDB"}
	Pipelinerun               = sourceType{name: "Pipelinerun"}
	PipelinerunInTekton       = sourceType{name: "PipelinerunInTekton"}
	PipelinerunInDB           = sourceType{name: "PipelinerunInDB"}
	PipelineInDB              = sourceType{name: "PipelineInDB"}
	TaskInDB                  = sourceType{name: "TaskInDB"}
	StepInDB                  = sourceType{name: "StepInDB"}
	UserInDB                  = sourceType{name: "UserInDB"}
	TemplateSchemaTagInDB     = sourceType{name: "TemplateSchemaTagInDB"}
	TemplateInDB              = sourceType{name: "TemplateInDB"}
	TemplateReleaseInDB       = sourceType{name: "TemplateReleaseInDB"}
	TemplateReleaseInRepo     = sourceType{name: "TempalteReleaseInRepo"}
	MemberInfoInDB            = sourceType{name: "MemberInfoInDB"}
	ApplicationManifestInArgo = sourceType{name: "ApplicationManifestInArgo"}
	PodsInK8S                 = sourceType{name: "PodsInK8S"}
	ReplicasSetInK8S          = sourceType{name: "ReplicasSetInK8S"}
	DeploymentInK8S           = sourceType{name: "DeploymentInK8S"}
	PodEventInK8S             = sourceType{name: "PodEventInK8S"}
	KubeConfigInK8S           = sourceType{name: "KubeConfigK8S"}
	GroupFullPath             = sourceType{name: "GroupFullPath"}
	IdentityProviderInDB      = sourceType{name: "IdentityProviderInDB"}

	// S3
	PipelinerunLog = sourceType{name: "PipelinerunLog"}
	PipelinerunObj = sourceType{name: "PipelinerunObj"}

	ArgoCD = sourceType{name: "ArgoCD"}

	Tekton          = sourceType{name: "Tekton"}
	TektonClient    = sourceType{name: "TektonClient"}
	TektonCollector = sourceType{name: "TektonCollector"}

	HelmRepo       = sourceType{name: "HelmRepo"}
	OAuthInDB      = sourceType{name: "OauthAppClient"}
	TokenInDB      = sourceType{name: "TokenInDB"}
	HarborChartURL = sourceType{name: "HarborChartURL"}
	ChartFile      = sourceType{name: "ChartFile"}

	// identity provider
	Oauth2Token           = sourceType{name: "Oauth2Token"}
	ProviderFromDiscovery = sourceType{name: "ProviderFromDiscovery"}
)

type HorizonErrNotFound struct {
	Source sourceType
}

func NewErrNotFound(source sourceType, msg string) error {
	return errors.Wrap(&HorizonErrNotFound{
		Source: source,
	}, msg)
}

func (e *HorizonErrNotFound) Error() string {
	return fmt.Sprintf("%s not found", e.Source.name)
}

type HorizonErrGetFailed struct {
	Source sourceType
}

func NewErrGetFailed(source sourceType, msg string) error {
	return errors.Wrap(&HorizonErrGetFailed{
		Source: source,
	}, msg)
}

func (e *HorizonErrGetFailed) Error() string {
	return fmt.Sprintf("%s get failed", e.Source.name)
}

type HorizonErrDeleteFailed struct {
	Source sourceType
}

func NewErrDeleteFailed(source sourceType, msg string) error {
	return errors.Wrap(&HorizonErrDeleteFailed{
		Source: source,
	}, msg)
}

func (e *HorizonErrDeleteFailed) Error() string {
	return fmt.Sprintf("%s delete failed", e.Source.name)
}

type HorizonErrUpdateFailed struct {
	Source sourceType
}

func NewErrUpdateFailed(source sourceType, msg string) error {
	return errors.Wrap(&HorizonErrUpdateFailed{
		Source: source,
	}, msg)
}

func (e *HorizonErrUpdateFailed) Error() string {
	return fmt.Sprintf("%s update failed", e.Source.name)
}

type HorizonErrInsertFailed struct {
	Source sourceType
}

func NewErrInsertFailed(source sourceType, msg string) error {
	return errors.Wrap(&HorizonErrInsertFailed{
		Source: source,
	}, msg)
}

func (e *HorizonErrInsertFailed) Error() string {
	return fmt.Sprintf("%s insert failed", e.Source.name)
}

type HorizonErrCreateFailed struct {
	Source sourceType
}

func NewErrCreateFailed(source sourceType, msg string) error {
	return errors.Wrap(&HorizonErrCreateFailed{
		Source: source,
	}, msg)
}

func (e *HorizonErrCreateFailed) Error() string {
	return fmt.Sprintf("%s create failed", e.Source.name)
}

type HorizonErrListFailed struct {
	Source sourceType
}

func NewErrListFailed(source sourceType, msg string) error {
	return errors.Wrap(&HorizonErrListFailed{
		Source: source,
	}, msg)
}

func (e *HorizonErrListFailed) Error() string {
	return fmt.Sprintf("%s list failed", e.Source.name)
}

var (
	// universal
	ErrWriteFailed      = errors.New("write failed")
	ErrReadFailed       = errors.New("read failed")
	ErrNameConflict     = errors.New("name conflict")
	ErrPathConflict     = errors.New("path conflict")
	ErrPairConflict     = errors.New("entity pair conflict")
	ErrSubResourceExist = errors.New("sub resource exist")
	ErrNoPrivilege      = errors.New("no privilege")
	ErrParamInvalid     = errors.New("parameter is invalid")
	ErrForbidden        = errors.New("forbidden")
	ErrDeadlineExceeded = errors.New("time limit exceeded")
	ErrGenerateRandomID = errors.New("failed to generate random id")
	ErrDisabled         = errors.New("entity is disabled")
	// ErrInternal = errors.New("internal error")

	// http
	ErrHTTPRespNotAsExpected = errors.New("http response is not as expected")
	ErrHTTPRequestFailed     = errors.New("http request failed")

	// cluster
	ErrClusterNoChange        = errors.New("no change to cluster")
	ErrShouldBuildDeployFirst = errors.New("clusters with build config should build and deploy first")

	// pipelinerun

	// context
	ErrFailedToGetORM       = errors.New("cannot get the ORM from context")
	ErrFailedToGetUser      = errors.New("cannot get user from context")
	ErrFailedToGetRequestID = errors.New("cannot get the requestID from context")

	ErrKubeDynamicCliResponseNotOK = errors.New("response for kube dynamic cli is not 200 OK")
	ErrKubeExecFailed              = errors.New("kube exec failed")

	// S3
	ErrS3SignFailed   = errors.New("s3 sign failed")
	ErrS3PutObjFailed = errors.New("s3 put obj failed")
	ErrS3GetObjFailed = errors.New("s3 get obj failed")

	ErrGitlabInternal         = errors.New("gitlab internal")
	ErrGitlabMRNotReady       = errors.New("gitlab mr is not ready and cannot be merged")
	ErrGitlabResourceNotFound = errors.New("gitlab resource not found")

	// git
	ErrBranchAndCommitEmpty      = errors.New("branch and commit cannot be empty at the same time")
	ErrGitlabInterfaceCallFailed = errors.New("failed to call gitlab interface")

	// pipeline
	ErrPipelineOutputEmpty = errors.New("pipeline output is empty")

	// restart
	ErrRestartFileEmpty = errors.New("restart file is empty")

	// tekton
	ErrTektonInternal = errors.New("tekton internal error")

	// grafana
	ErrGrafanaNotSupport = errors.New("grafana not support")

	// helm
	ErrLoadChartArchive = errors.New("failed to load archive")

	// group
	// ErrHasChildren used when delete a group which still has some children
	ErrGroupHasChildren = errors.New("children exist, cannot be deleted")
	// ErrConflictWithApplication conflict with the application
	ErrGroupConflictWithApplication = errors.New("name or path is in conflict with application")

	// ErrOAuthSecretNotFound oauth clientid secret was not valid
	ErrOAuthSecretNotValid = errors.New("secret not valid")

	// ErrOAuthCodeExpired oauth authorization code  or access token expire
	ErrOAuthCodeExpired               = errors.New("code expired")
	ErrOAuthAccessTokenExpired        = errors.New("Access Token Expired")
	ErrOAuthReqNotValid               = errors.New("oauth request not valid")
	ErrOAuthAuthorizationCodeNotExist = errors.New("authorization code not exist")
	ErrOAuthInternal                  = errors.New("oauth internal error")
	ErrAuthorizationHeaderNotFound    = errors.New("AuthorizationHeader not found")
	ErrOAuthTokenFormatError          = errors.New("Oauth token format error")
	ErrOAuthNotGroupOwnerType         = errors.New("not group oauth app")

	// ErrHarborUsedByRegions used when deleting a harbor that is still used by regions
	ErrHarborUsedByRegions = errors.New("cannot delete a harbor when used by regions")

	// ErrRegionUsedByClusters used when deleting a region that is still used by clusters
	ErrRegionUsedByClusters = errors.New("cannot delete a region when used by clusters")

<<<<<<< HEAD
	ErrPipelineOutPut = errors.New("pipeline output is not valid")

	ErrTemplateParamInvalid        = errors.New("parameters of template are invalid")
	ErrTemplateReleaseParamInvalid = errors.New("parameters of release are invalid")
=======
	ErrTemplateParamInvalid = errors.New("parameters of template are invalid")

	ErrAPIServerResponseNotOK = errors.New("response for api-server is not 200 OK")

	ErrListGrafanaDashboard = errors.New("List grafana dashboards error")
>>>>>>> 4640231b
)<|MERGE_RESOLUTION|>--- conflicted
+++ resolved
@@ -255,16 +255,12 @@
 	// ErrRegionUsedByClusters used when deleting a region that is still used by clusters
 	ErrRegionUsedByClusters = errors.New("cannot delete a region when used by clusters")
 
-<<<<<<< HEAD
 	ErrPipelineOutPut = errors.New("pipeline output is not valid")
 
 	ErrTemplateParamInvalid        = errors.New("parameters of template are invalid")
 	ErrTemplateReleaseParamInvalid = errors.New("parameters of release are invalid")
-=======
-	ErrTemplateParamInvalid = errors.New("parameters of template are invalid")
 
 	ErrAPIServerResponseNotOK = errors.New("response for api-server is not 200 OK")
 
 	ErrListGrafanaDashboard = errors.New("List grafana dashboards error")
->>>>>>> 4640231b
 )