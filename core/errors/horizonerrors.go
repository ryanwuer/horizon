package errors

import (
	"fmt"

	"g.hz.netease.com/horizon/pkg/errors"
)

type sourceType struct {
	name string
}

var (
	GitlabResource            = sourceType{name: "GitlabResource"}
	ClusterInDB               = sourceType{name: "ClusterInDB"}
	ClusterStateInArgo        = sourceType{name: "ClusterStateInArgo"}
	TagInDB                   = sourceType{name: "TagInDB"}
	ApplicationInArgo         = sourceType{name: "ApplicationInArgo"}
	ApplicationResourceInArgo = sourceType{name: "ApplicationResourceInArgo"}
	ApplicationInDB           = sourceType{name: "ApplicationInDB"}
	EnvironmentRegionInDB     = sourceType{name: "EnvironmentRegionInDB"}
	EnvironmentInDB           = sourceType{name: "EnvironmentInDB"}
	RegionInDB                = sourceType{name: "RegionInDB"}
	GroupInDB                 = sourceType{name: "GroupInDB"}
	K8SClient                 = sourceType{name: "K8SClient"}
	Harbor                    = sourceType{name: "Harbor"}
	HarborInDB                = sourceType{name: "HarborInDB"}
	Pipelinerun               = sourceType{name: "Pipelinerun"}
	PipelinerunInTekton       = sourceType{name: "PipelinerunInTekton"}
	PipelinerunInDB           = sourceType{name: "PipelinerunInDB"}
	UserInDB                  = sourceType{name: "UserInDB"}
	TemplateSchemaTagInDB     = sourceType{name: "TemplateSchemaTagInDB"}
	TemplateReleaseInDB       = sourceType{name: "TemplateReleaseInDB"}
	ApplicationManifestInArgo = sourceType{name: "ApplicationManifestInArgo"}
	PodsInK8S                 = sourceType{name: "PodsInK8S"}
	ReplicasSetInK8S          = sourceType{name: "ReplicasSetInK8S"}
	DeploymentInK8S           = sourceType{name: "DeploymentInK8S"}
	PodEventInK8S             = sourceType{name: "PodEventInK8S"}
	KubeConfigInK8S           = sourceType{name: "KubeConfigK8S"}

	// S3
	PipelinerunLog = sourceType{name: "PipelinerunLog"}
	PipelinerunObj = sourceType{name: "PipelinerunObj"}

	ArgoCD = sourceType{name: "ArgoCD"}

	Tekton          = sourceType{name: "Tekton"}
	TektonClient    = sourceType{name: "TektonClient"}
	TektonCollector = sourceType{name: "TektonCollector"}

	HelmRepo  = sourceType{name: "HelmRepo"}
	OAuthInDB = sourceType{name: "OauthAppClient"}
	TokenInDB = sourceType{name: "TokenInDB"}
)

type HorizonErrNotFound struct {
	Source sourceType
}

func NewErrNotFound(source sourceType, msg string) error {
	return errors.Wrap(&HorizonErrNotFound{
		Source: source,
	}, msg)
}

func (e *HorizonErrNotFound) Error() string {
	return fmt.Sprintf("%s not found", e.Source.name)
}

type HorizonErrGetFailed struct {
	Source sourceType
}

func NewErrGetFailed(source sourceType, msg string) error {
	return errors.Wrap(&HorizonErrGetFailed{
		Source: source,
	}, msg)
}

func (e *HorizonErrGetFailed) Error() string {
	return fmt.Sprintf("%s get failed", e.Source.name)
}

type HorizonErrDeleteFailed struct {
	Source sourceType
}

func NewErrDeleteFailed(source sourceType, msg string) error {
	return errors.Wrap(&HorizonErrDeleteFailed{
		Source: source,
	}, msg)
}

func (e *HorizonErrDeleteFailed) Error() string {
	return fmt.Sprintf("%s delete failed", e.Source.name)
}

type HorizonErrUpdateFailed struct {
	Source sourceType
}

func NewErrUpdateFailed(source sourceType, msg string) error {
	return errors.Wrap(&HorizonErrUpdateFailed{
		Source: source,
	}, msg)
}

func (e *HorizonErrUpdateFailed) Error() string {
	return fmt.Sprintf("%s update failed", e.Source.name)
}

type HorizonErrInsertFailed struct {
	Source sourceType
}

func NewErrInsertFailed(source sourceType, msg string) error {
	return errors.Wrap(&HorizonErrInsertFailed{
		Source: source,
	}, msg)
}

func (e *HorizonErrInsertFailed) Error() string {
	return fmt.Sprintf("%s insert failed", e.Source.name)
}

type HorizonErrCreateFailed struct {
	Source sourceType
}

func NewErrCreateFailed(source sourceType, msg string) error {
	return errors.Wrap(&HorizonErrCreateFailed{
		Source: source,
	}, msg)
}

func (e *HorizonErrCreateFailed) Error() string {
	return fmt.Sprintf("%s create failed", e.Source.name)
}

type HorizonErrListFailed struct {
	Source sourceType
}

func NewErrListFailed(source sourceType, msg string) error {
	return errors.Wrap(&HorizonErrListFailed{
		Source: source,
	}, msg)
}

func (e *HorizonErrListFailed) Error() string {
	return fmt.Sprintf("%s list failed", e.Source.name)
}

var (
	// universal
	ErrWriteFailed      = errors.New("write failed")
	ErrReadFailed       = errors.New("read failed")
	ErrNameConflict     = errors.New("name conflict")
	ErrPathConflict     = errors.New("path conflict")
	ErrPairConflict     = errors.New("entity pair conflict")
	ErrParamInvalid     = errors.New("parameter is invalid")
	ErrDeadlineExceeded = errors.New("time limit exceeded")
	ErrFailedToRollback = errors.New("failed to rollback")
	ErrGenerateRandomID = errors.New("failed to generate random id")
	// ErrInternal = errors.New("internal error")

	// http
	ErrHTTPRespNotAsExpected = errors.New("http response is not as expected")
	ErrHTTPRequestFailed     = errors.New("http request failed")

	// cluster
	ErrClusterNoChange        = errors.New("no change to cluster")
	ErrShouldBuildDeployFirst = errors.New("clusters with build config should build and deploy first")

	// pipelinerun

	// context
	ErrFailedToGetORM       = errors.New("cannot get the ORM from context")
	ErrFailedToGetUser      = errors.New("cannot get user from context")
	ErrFailedToGetRequestID = errors.New("cannot get the requestID from context")

	ErrKubeDynamicCliResponseNotOK = errors.New("response for kube dynamic cli is not 200 OK")
	ErrKubeExecFailed              = errors.New("kube exec failed")

	// S3
	ErrS3SignFailed   = errors.New("s3 sign failed")
	ErrS3PutObjFailed = errors.New("s3 put obj failed")
	ErrS3GetObjFailed = errors.New("s3 get obj failed")

	ErrGitlabInternal   = errors.New("gitlab internal")
	ErrGitlabMRNotReady = errors.New("gitlab mr is not ready and cannot be merged")

	// git
	ErrBranchAndCommitEmpty = errors.New("branch and commit cannot be empty at the same time")

	// pipeline
	ErrPipelineOutputEmpty = errors.New("pipeline output is empty")

	// tekton
	ErrTektonInternal = errors.New("tekton internal error")

	// grafana
	ErrGrafanaNotSupport = errors.New("grafana not support")

	// group
	// ErrHasChildren used when delete a group which still has some children
	ErrGroupHasChildren = errors.New("children exist, cannot be deleted")
	// ErrConflictWithApplication conflict with the application
	ErrGroupConflictWithApplication = errors.New("name or path is in conflict with application")

<<<<<<< HEAD
	// ErrOAuthSecretNotFound oauth clientid secret was not valid
	ErrOAuthSecretNotValid = errors.New("secret not valid")

	// ErrOAuthCodeExpired oauth authorization code  or access token expire
	ErrOAuthCodeExpired               = errors.New("code expired")
	ErrOAuthReqNotValid               = errors.New("oauth request not valid")
	ErrOAuthAuthorizationCodeNotExist = errors.New("authorization code not exist")
	ErrOAuthInternal                  = errors.New("oauth internal error")
	ErrAuthorizationHeaderNotFound    = errors.New("AuthorizationHeader not found")
	ErrOAuthTokenFormatError          = errors.New("Oauth token format error")
=======
	// ErrHarborUsedByRegions used when deleting a harbor that is still used by regions
	ErrHarborUsedByRegions = errors.New("cannot delete a harbor when used by regions")

	// ErrRegionUsedByClusters used when deleting a region that is still used by clusters
	ErrRegionUsedByClusters = errors.New("cannot delete a region when used by clusters")
>>>>>>> 2e6ff5b6
)<|MERGE_RESOLUTION|>--- conflicted
+++ resolved
@@ -208,7 +208,6 @@
 	// ErrConflictWithApplication conflict with the application
 	ErrGroupConflictWithApplication = errors.New("name or path is in conflict with application")
 
-<<<<<<< HEAD
 	// ErrOAuthSecretNotFound oauth clientid secret was not valid
 	ErrOAuthSecretNotValid = errors.New("secret not valid")
 
@@ -219,11 +218,10 @@
 	ErrOAuthInternal                  = errors.New("oauth internal error")
 	ErrAuthorizationHeaderNotFound    = errors.New("AuthorizationHeader not found")
 	ErrOAuthTokenFormatError          = errors.New("Oauth token format error")
-=======
+
 	// ErrHarborUsedByRegions used when deleting a harbor that is still used by regions
 	ErrHarborUsedByRegions = errors.New("cannot delete a harbor when used by regions")
 
 	// ErrRegionUsedByClusters used when deleting a region that is still used by clusters
 	ErrRegionUsedByClusters = errors.New("cannot delete a region when used by clusters")
->>>>>>> 2e6ff5b6
 )