--- conflicted
+++ resolved
@@ -28,12 +28,6 @@
 	_containerName = "containerName"
 	_podName       = "podName"
 	_tailLines     = "tailLines"
-<<<<<<< HEAD
-	_start         = "start"
-	_end           = "end"
-=======
-	_extraOwner    = "extraOwner"
->>>>>>> 4640231b
 	_hard          = "hard"
 )
 
