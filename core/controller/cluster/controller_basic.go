package cluster

import (
	"bytes"
	"context"
	"encoding/json"
	"fmt"
	"html/template"
	"regexp"

	herrors "g.hz.netease.com/horizon/core/errors"
	"g.hz.netease.com/horizon/core/middleware/user"
	"g.hz.netease.com/horizon/lib/orm"
	"g.hz.netease.com/horizon/lib/q"
	"g.hz.netease.com/horizon/pkg/application/models"
	"g.hz.netease.com/horizon/pkg/cluster/cd"
	clustercommon "g.hz.netease.com/horizon/pkg/cluster/common"
	"g.hz.netease.com/horizon/pkg/cluster/gitrepo"
	"g.hz.netease.com/horizon/pkg/cluster/registry"
	clustertagmanager "g.hz.netease.com/horizon/pkg/clustertag/manager"
	perror "g.hz.netease.com/horizon/pkg/errors"
	"g.hz.netease.com/horizon/pkg/hook/hook"
	membermodels "g.hz.netease.com/horizon/pkg/member/models"
	"g.hz.netease.com/horizon/pkg/server/middleware/requestid"
	"g.hz.netease.com/horizon/pkg/util/jsonschema"
	"g.hz.netease.com/horizon/pkg/util/log"
	"g.hz.netease.com/horizon/pkg/util/wlog"

	"github.com/Masterminds/sprig"
	"github.com/go-yaml/yaml"
	kyaml "sigs.k8s.io/yaml"
)

func (c *controller) ListCluster(ctx context.Context, applicationID uint, environments []string,
	filter string, query *q.Query) (_ int, _ []*ListClusterResponse, err error) {
	const op = "cluster controller: list cluster"
	defer wlog.Start(ctx, op).StopPrint()

	count, clustersWithEnvAndRegion, err := c.clusterMgr.ListByApplicationAndEnvs(ctx,
		applicationID, environments, filter, query)
	if err != nil {
		return 0, nil, err
	}

	return count, ofClustersWithEnvAndRegion(clustersWithEnvAndRegion), nil
}

func (c *controller) ListClusterByNameFuzzily(ctx context.Context, environment,
	filter string, query *q.Query) (count int, listClusterWithFullResp []*ListClusterWithFullResponse, err error) {
	const op = "cluster controller: list cluster by name fuzzily"
	defer wlog.Start(ctx, op).StopPrint()

	listClusterWithFullResp = []*ListClusterWithFullResponse{}
	// 1. get clusters
	count, clustersWithEnvAndRegion, err := c.clusterMgr.ListByNameFuzzily(ctx,
		environment, filter, query)
	if err != nil {
		return 0, nil, err
	}

	// 2. get applications
	var applicationIDs []uint
	for _, cluster := range clustersWithEnvAndRegion {
		applicationIDs = append(applicationIDs, cluster.ApplicationID)
	}
	applicationMap, err := c.applicationSvc.GetByIDs(ctx, applicationIDs)
	if err != nil {
		return 0, nil, err
	}

	// 3. convert and add full path, full name
	for _, cluster := range clustersWithEnvAndRegion {
		application, exist := applicationMap[cluster.ApplicationID]
		if !exist {
			continue
		}
		fullPath := fmt.Sprintf("%v/%v", application.FullPath, cluster.Name)
		fullName := fmt.Sprintf("%v/%v", application.FullName, cluster.Name)
		listClusterWithFullResp = append(listClusterWithFullResp, &ListClusterWithFullResponse{
			ofClusterWithEnvAndRegion(cluster),
			fullName,
			fullPath,
		})
	}

	return count, listClusterWithFullResp, nil
}

func (c *controller) ListUserClusterByNameFuzzily(ctx context.Context, environment,
	filter string, query *q.Query) (count int, resp []*ListClusterWithFullResponse, err error) {
	// get current user
	currentUser, err := user.FromContext(ctx)
	if err != nil {
		return 0, nil, perror.WithMessage(err, "no user in context")
	}

	// get groups authorized to current user
	groupIDs, err := c.memberManager.ListResourceOfMemberInfo(ctx, membermodels.TypeGroup, currentUser.GetID())
	if err != nil {
		return 0, nil,
			perror.WithMessage(err, "failed to list group resource of current user")
	}

	// get these groups' subGroups
	subGroups, err := c.groupManager.GetSubGroupsByGroupIDs(ctx, groupIDs)
	if err != nil {
		return 0, nil, perror.WithMessage(err, "failed to get groups")
	}

	subGroupIDs := make([]uint, 0)
	for _, group := range subGroups {
		subGroupIDs = append(subGroupIDs, group.ID)
	}

	// list applications of these subGroups
	applications, err := c.applicationMgr.GetByGroupIDs(ctx, subGroupIDs)
	if err != nil {
		return 0, nil, perror.WithMessage(err, "failed to get applications")
	}

	applicationIDs := make([]uint, 0)
	for _, application := range applications {
		applicationIDs = append(applicationIDs, application.ID)
	}

	// get applications authorized to current user
	authorizedApplicationIDs, err := c.memberManager.ListResourceOfMemberInfo(ctx,
		membermodels.TypeApplication, currentUser.GetID())
	if err != nil {
		return 0, nil,
			perror.WithMessage(err, "failed to list application resource of current user")
	}

	// all applicationIDs, including:
	// (1) applications under the authorized groups
	// (2) authorized applications directly
	applicationIDs = append(applicationIDs, authorizedApplicationIDs...)

	count, clusters, err := c.clusterMgr.ListUserAuthorizedByNameFuzzily(ctx, environment,
		filter, applicationIDs, currentUser.GetID(), query)
	if err != nil {
		return 0, nil,
			perror.WithMessage(err, "failed to list user clusters")
	}

	// 2. get applications
	clusterApplicationIDs := make([]uint, 0)
	for _, cluster := range clusters {
		clusterApplicationIDs = append(clusterApplicationIDs, cluster.ApplicationID)
	}
	applicationMap, err := c.applicationSvc.GetByIDs(ctx, clusterApplicationIDs)
	if err != nil {
		return 0, nil,
			perror.WithMessage(err, "failed to list application for clusters")
	}

	resp = make([]*ListClusterWithFullResponse, 0)
	// 3. convert and add full path, full name
	for _, cluster := range clusters {
		application, exist := applicationMap[cluster.ApplicationID]
		if !exist {
			continue
		}
		fullPath := fmt.Sprintf("%v/%v", application.FullPath, cluster.Name)
		fullName := fmt.Sprintf("%v/%v", application.FullName, cluster.Name)
		resp = append(resp, &ListClusterWithFullResponse{
			ofClusterWithEnvAndRegion(cluster),
			fullName,
			fullPath,
		})
	}

	return count, resp, nil
}

func (c *controller) GetCluster(ctx context.Context, clusterID uint) (_ *GetClusterResponse, err error) {
	const op = "cluster controller: get cluster"
	defer wlog.Start(ctx, op).StopPrint()

	// 1. get cluster from db
	cluster, err := c.clusterMgr.GetByID(ctx, clusterID)
	if err != nil {
		return nil, err
	}

	// 2. get application
	application, err := c.applicationMgr.GetByID(ctx, cluster.ApplicationID)
	if err != nil {
		return nil, err
	}

	// 3. get environmentRegion
	er, err := c.envMgr.GetEnvironmentRegionByID(ctx, cluster.EnvironmentRegionID)
	if err != nil {
		return nil, err
	}

	// 4. get files in git repo
	clusterFiles, err := c.clusterGitRepo.GetCluster(ctx, application.Name, cluster.Name, cluster.Template)
	if err != nil {
		return nil, err
	}

	// 5. get full path
	group, err := c.groupSvc.GetChildByID(ctx, application.GroupID)
	if err != nil {
		return nil, err
	}
	fullPath := fmt.Sprintf("%v/%v/%v", group.FullPath, application.Name, cluster.Name)

	// 6. get namespace
	envValue, err := c.clusterGitRepo.GetEnvValue(ctx, application.Name, cluster.Name, cluster.Template)
	if err != nil {
		return nil, err
	}

	// 7. transfer model
	clusterResp := ofClusterModel(application, cluster, er, fullPath, envValue.Namespace,
		clusterFiles.PipelineJSONBlob, clusterFiles.ApplicationJSONBlob)

	// 8. get latest deployed commit
	latestPR, err := c.pipelinerunMgr.GetLatestSuccessByClusterID(ctx, clusterID)
	if err != nil {
		return nil, err
	}
	if latestPR != nil {
		clusterResp.LatestDeployedCommit = latestPR.GitCommit
		clusterResp.Image = latestPR.ImageURL
	}

	// 9. get createdBy and updatedBy users
	userMap, err := c.userManager.GetUserMapByIDs(ctx, []uint{cluster.CreatedBy, cluster.UpdatedBy})
	if err != nil {
		return nil, err
	}
	clusterResp.CreatedBy = toUser(getUserFromMap(cluster.CreatedBy, userMap))
	clusterResp.UpdatedBy = toUser(getUserFromMap(cluster.UpdatedBy, userMap))

	return clusterResp, nil
}

func (c *controller) GetClusterOutput(ctx context.Context, clusterID uint) (_ interface{}, err error) {
	const op = "cluster controller: get cluster output"
	defer wlog.Start(ctx, op).StopPrint()
	// 1. get cluster from db
	cluster, err := c.clusterMgr.GetByID(ctx, clusterID)
	if err != nil {
		return nil, err
	}

	// 2. get application
	application, err := c.applicationMgr.GetByID(ctx, cluster.ApplicationID)
	if err != nil {
		return nil, err
	}

	// 3. get output in template
	outputStr, err := c.outputGetter.GetTemplateOutPut(ctx, cluster.Template, cluster.TemplateRelease)
	if err != nil {
		return nil, err
	}
	if outputStr == "" {
		return nil, nil
	}

	// 4. get files in  git repo
	clusterFiles, err := c.clusterGitRepo.GetClusterValueFiles(ctx, application.Name, cluster.Name)
	if err != nil {
		return nil, err
	}

	log.Debugf(ctx, "clusterFiles = %+v, outputStr = %+v", clusterFiles, outputStr)

	// 5. reader output in template and return
	outputRenderJSONObject, err := RenderOutputObject(outputStr, cluster.Template, clusterFiles...)
	if err != nil {
		return nil, err
	}

	return outputRenderJSONObject, nil
}

const (
	_valuePrefix = "Values"
)

func RenderOutputObject(outPutStr, templateName string,
	clusterValueFiles ...gitrepo.ClusterValueFile) (interface{}, error) {
	// remove the  template prefix level, add Value prefix(as helm) and merge to one doc
	var oneDoc string
	for _, clusterValueFile := range clusterValueFiles {
		if clusterValueFile.Content != nil {
			if content, ok := clusterValueFile.Content[templateName]; ok {
				// if content is empty or {}, continue
				if contentMap, ok := content.(map[interface{}]interface{}); !ok || len(contentMap) == 0 {
					continue
				}
				binaryContent, err := yaml.Marshal(content)
				if err != nil {
					return nil, perror.Wrap(herrors.ErrParamInvalid, err.Error())
				}
				oneDoc += string(binaryContent) + "\n"
			}
		}
	}
	var oneDocMap map[interface{}]interface{}
	err := yaml.Unmarshal([]byte(oneDoc), &oneDocMap)
	if err != nil {
		return nil, perror.Wrapf(herrors.ErrParamInvalid, "RenderOutputObject yaml Unmarshal  error, err  = %s", err.Error())
	}

	var addValuePrefixDocMap = make(map[interface{}]interface{})
	addValuePrefixDocMap[_valuePrefix] = oneDocMap
	var b bytes.Buffer
	doTemplate := template.Must(template.New("").Funcs(sprig.HtmlFuncMap()).Parse(outPutStr))
	err = doTemplate.ExecuteTemplate(&b, "", addValuePrefixDocMap)
	if err != nil {
		return nil, perror.Wrapf(herrors.ErrParamInvalid, "RenderOutputObject template error, err  = %s", err.Error())
	}

	var retJSONObject interface{}
	jsonBytes, err := kyaml.YAMLToJSON(b.Bytes())
	if err != nil {
		return nil, perror.Wrapf(herrors.ErrParamInvalid, "RenderOutputObject YAMLToJSON error, err  = %s", err.Error())
	}
	err = json.Unmarshal(jsonBytes, &retJSONObject)
	if err != nil {
		return nil, perror.Wrapf(herrors.ErrParamInvalid, "RenderOutputObject json Unmarshal error, err  = %s", err.Error())
	}
	return retJSONObject, nil
}

func (c *controller) CreateCluster(ctx context.Context, applicationID uint,
	environment, region string, extraOwners []string, r *CreateClusterRequest) (_ *GetClusterResponse, err error) {
	const op = "cluster controller: create cluster"
	defer wlog.Start(ctx, op).StopPrint()

	currentUser, err := user.FromContext(ctx)
	if err != nil {
		return nil, err
	}

	// 1. get application
	application, err := c.applicationMgr.GetByID(ctx, applicationID)
	if err != nil {
		return nil, err
	}

	// 2. validate
	exists, err := c.clusterMgr.CheckClusterExists(ctx, r.Name)
	if err != nil {
		return nil, err
	}
	if exists {
		return nil, perror.Wrap(herrors.ErrNameConflict,
			"a cluster with the same name already exists, please do not create it again!")
	}
	if err := c.validateCreate(r); err != nil {
		return nil, err
	}

	err = c.userSvc.CheckUsersExists(ctx, extraOwners)
	if err != nil {
		return nil, err
	}

	if err := c.customizeTemplateInfo(ctx, r, application, environment); err != nil {
		return nil, err
	}
	if err := c.validateTemplateInput(ctx, r.Template.Name,
		r.Template.Release, r.TemplateInput, nil); err != nil {
		return nil, err
	}

	// 3. get environmentRegion
	er, err := c.envMgr.GetByEnvironmentAndRegion(ctx, environment, region)
	if err != nil {
		return nil, err
	}

	// 4. get regionEntity
	regionEntity, err := c.regionMgr.GetRegionEntity(ctx, region)
	if err != nil {
		return nil, err
	}

	// 5. get templateRelease
	tr, err := c.templateReleaseMgr.GetByTemplateNameAndRelease(ctx, r.Template.Name, r.Template.Release)
	if err != nil {
		return nil, err
	}

	// 6. create cluster, after created, params.Cluster is the newest cluster
	cluster, clusterTags := r.toClusterModel(application, er)
	cluster.CreatedBy = currentUser.GetID()
	cluster.UpdatedBy = currentUser.GetID()

	if err := clustertagmanager.ValidateUpsert(clusterTags); err != nil {
		return nil, err
	}

	// 7. create cluster in git repo
	err = c.clusterGitRepo.CreateCluster(ctx, &gitrepo.CreateClusterParams{
		BaseParams: &gitrepo.BaseParams{
			Cluster:             cluster.Name,
			PipelineJSONBlob:    r.TemplateInput.Pipeline,
			ApplicationJSONBlob: r.TemplateInput.Application,
			TemplateRelease:     tr,
			Application:         application,
			Environment:         environment,
		},
		RegionEntity: regionEntity,
		ClusterTags:  clusterTags,
		Namespace:    r.Namespace,
		Image:        r.Image,
	})
	if err != nil {
		return nil, err
	}

	// 8. create cluster in db
	cluster, err = c.clusterMgr.Create(ctx, cluster, clusterTags, extraOwners)
	if err != nil {
		return nil, err
	}

	// 9. get full path
	group, err := c.groupSvc.GetChildByID(ctx, application.GroupID)
	if err != nil {
		return nil, err
	}
	fullPath := fmt.Sprintf("%v/%v/%v", group.FullPath, application.Name, cluster.Name)

	// 10. get namespace
	envValue, err := c.clusterGitRepo.GetEnvValue(ctx, application.Name, cluster.Name, cluster.Template)
	if err != nil {
		return nil, err
	}

	ret := ofClusterModel(application, cluster, er, fullPath, envValue.Namespace,
		r.TemplateInput.Pipeline, r.TemplateInput.Application)

	// 11. post hook
	c.postHook(ctx, hook.CreateCluster, ret)
	return ret, nil
}

func (c *controller) UpdateCluster(ctx context.Context, clusterID uint,
	r *UpdateClusterRequest) (_ *GetClusterResponse, err error) {
	const op = "cluster controller: update cluster"
	defer wlog.Start(ctx, op).StopPrint()

	currentUser, err := user.FromContext(ctx)
	if err != nil {
		return nil, err
	}

	// 1. get cluster from db
	cluster, err := c.clusterMgr.GetByID(ctx, clusterID)
	if err != nil {
		return nil, err
	}

	// 2. get application that this cluster belongs to
	application, err := c.applicationMgr.GetByID(ctx, cluster.ApplicationID)
	if err != nil {
		return nil, err
	}

	// 3. get environmentRegion for this cluster
	er, err := c.envMgr.GetEnvironmentRegionByID(ctx, cluster.EnvironmentRegionID)
	if err != nil {
		return nil, err
	}

	var templateRelease string
	if r.Template == nil || r.Template.Release == "" {
		templateRelease = cluster.TemplateRelease
	} else {
		templateRelease = r.Template.Release
	}

	// 4. if templateInput is not empty, validate templateInput and update templateInput in git repo
	var applicationJSONBlob, pipelineJSONBlob map[string]interface{}
	if r.TemplateInput != nil {
		applicationJSONBlob = r.TemplateInput.Application
		pipelineJSONBlob = r.TemplateInput.Pipeline
		// validate template input
		tr, err := c.templateReleaseMgr.GetByTemplateNameAndRelease(ctx, cluster.Template, templateRelease)
		if err != nil {
			return nil, err
		}

<<<<<<< HEAD
		renderValues, err := c.getRenderValueFromTag(ctx, clusterID)
		if err != nil {
			return nil, err
		}
=======
		renderValues := make(map[string]string)
		clusterIDStr := strconv.FormatUint(uint64(clusterID), 10)
		renderValues[templateschema.ClusterIDKey] = clusterIDStr
		renderValues[templateschema.ResourceTypeKey] = "cluster"
>>>>>>> 884fc079
		if err := c.validateTemplateInput(ctx,
			cluster.Template, templateRelease, r.TemplateInput, renderValues); err != nil {
			return nil, perror.Wrapf(herrors.ErrParamInvalid,
				"request body validate err: %v", err)
		}
		// update cluster in git repo
		if err := c.clusterGitRepo.UpdateCluster(ctx, &gitrepo.UpdateClusterParams{
			BaseParams: &gitrepo.BaseParams{
				Cluster:             cluster.Name,
				PipelineJSONBlob:    r.TemplateInput.Pipeline,
				ApplicationJSONBlob: r.TemplateInput.Application,
				TemplateRelease:     tr,
				Application:         application,
				Environment:         er.EnvironmentName,
			},
		}); err != nil {
			return nil, err
		}
	} else {
		files, err := c.clusterGitRepo.GetCluster(ctx, application.Name, cluster.Name, cluster.Template)
		if err != nil {
			return nil, err
		}
		applicationJSONBlob = files.ApplicationJSONBlob
		pipelineJSONBlob = files.PipelineJSONBlob
	}

	// 5. update cluster in db
	clusterModel := r.toClusterModel(cluster, templateRelease)
	clusterModel.UpdatedBy = currentUser.GetID()
	cluster, err = c.clusterMgr.UpdateByID(ctx, clusterID, clusterModel)
	if err != nil {
		return nil, err
	}

	// 6. get full path
	group, err := c.groupSvc.GetChildByID(ctx, application.GroupID)
	if err != nil {
		return nil, err
	}
	fullPath := fmt.Sprintf("%v/%v/%v", group.FullPath, application.Name, cluster.Name)

	// 7. get namespace
	envValue, err := c.clusterGitRepo.GetEnvValue(ctx, application.Name, cluster.Name, cluster.Template)
	if err != nil {
		return nil, err
	}

	return ofClusterModel(application, cluster, er, fullPath, envValue.Namespace,
		pipelineJSONBlob, applicationJSONBlob), nil
}

func (c *controller) GetClusterByName(ctx context.Context,
	clusterName string) (_ *GetClusterByNameResponse, err error) {
	const op = "cluster controller: get cluster by name"
	wlog.Start(ctx, op).StopPrint()

	// 1. get cluster
	cluster, err := c.clusterMgr.GetByName(ctx, clusterName)
	if err != nil {
		return nil, err
	}
	if cluster == nil {
		return nil, err
	}

	// 2. get application
	application, err := c.applicationMgr.GetByID(ctx, cluster.ApplicationID)
	if err != nil {
		return nil, err
	}

	// 3. get full path
	group, err := c.groupSvc.GetChildByID(ctx, application.GroupID)
	if err != nil {
		return nil, err
	}
	fullPath := fmt.Sprintf("%v/%v/%v", group.FullPath, application.Name, cluster.Name)

	return &GetClusterByNameResponse{
		ID:          cluster.ID,
		Name:        cluster.Name,
		Description: cluster.Description,
		Template: &Template{
			Name:    cluster.Template,
			Release: cluster.TemplateRelease,
		},
		Git: &Git{
			URL:       cluster.GitURL,
			Subfolder: cluster.GitSubfolder,
			Branch:    cluster.GitBranch,
		},
		CreatedAt: cluster.CreatedAt,
		UpdatedAt: cluster.UpdatedAt,
		FullPath:  fullPath,
	}, nil
}

// DeleteCluster TODO(gjq): failed to delete cluster, give user a alert.
// TODO(gjq): add a deleting tag for cluster
func (c *controller) DeleteCluster(ctx context.Context, clusterID uint) (err error) {
	const op = "cluster controller: delete cluster"
	defer wlog.Start(ctx, op).StopPrint()

	// get some relevant models
	cluster, err := c.clusterMgr.GetByID(ctx, clusterID)
	if err != nil {
		return err
	}

	application, err := c.applicationMgr.GetByID(ctx, cluster.ApplicationID)
	if err != nil {
		return err
	}

	er, err := c.envMgr.GetEnvironmentRegionByID(ctx, cluster.EnvironmentRegionID)
	if err != nil {
		return err
	}

	regionEntity, err := c.regionMgr.GetRegionEntity(ctx, er.RegionName)
	if err != nil {
		return err
	}

	// 0. set cluster status
	cluster.Status = clustercommon.StatusDeleting
	cluster, err = c.clusterMgr.UpdateByID(ctx, cluster.ID, cluster)
	if err != nil {
		return err
	}

	// delete cluster asynchronously, if any error occurs, ignore and return
	go func() {
		var err error
		defer func() {
			if err != nil {
				cluster.Status = ""
				cluster, err = c.clusterMgr.UpdateByID(ctx, cluster.ID, cluster)
				if err != nil {
					log.Errorf(ctx, "failed to update cluster: %v, err: %v", cluster.Name, err)
				}
			}
		}()
		// should use a new context
		rid, err := requestid.FromContext(ctx)
		if err != nil {
			log.Errorf(ctx, "failed to get request id from context")
		}
		db, err := orm.FromContext(ctx)
		if err != nil {
			log.Errorf(ctx, "failed to get db from context")
			return
		}
		ctx := log.WithContext(context.Background(), rid)
		ctx = orm.NewContext(ctx, db)

		// 1. delete cluster in cd system
		if err = c.cd.DeleteCluster(ctx, &cd.DeleteClusterParams{
			Environment: er.EnvironmentName,
			Cluster:     cluster.Name,
		}); err != nil {
			log.Errorf(ctx, "failed to delete cluster: %v in cd system, err: %v", cluster.Name, err)
			return
		}

		// 2. delete harbor repository
		harbor := c.registryFty.GetByHarborConfig(ctx, &registry.HarborConfig{
			Server:          regionEntity.Harbor.Server,
			Token:           regionEntity.Harbor.Token,
			PreheatPolicyID: regionEntity.Harbor.PreheatPolicyID,
		})

		if err = harbor.DeleteRepository(ctx, application.Name, cluster.Name); err != nil {
			// log error, not return here, delete harbor repository failed has no effect
			log.Errorf(ctx, "failed to delete harbor repository: %v, err: %v", cluster.Name, err)
		}

		// 3. delete cluster in git repo
		if err = c.clusterGitRepo.DeleteCluster(ctx, application.Name, cluster.Name, cluster.ID); err != nil {
			log.Errorf(ctx, "failed to delete cluster: %v in git repo, err: %v", cluster.Name, err)
		}

		// 4. delete cluster in db
		if err = c.clusterMgr.DeleteByID(ctx, clusterID); err != nil {
			log.Errorf(ctx, "failed to delete cluster: %v in db, err: %v", cluster.Name, err)
		}

		// 5. post hook
		c.postHook(ctx, hook.DeleteCluster, cluster.Name)
	}()

	return nil
}

// FreeCluster to set cluster free
func (c *controller) FreeCluster(ctx context.Context, clusterID uint) (err error) {
	const op = "cluster controller: free cluster"
	defer wlog.Start(ctx, op).StopPrint()

	// get some relevant models
	cluster, err := c.clusterMgr.GetByID(ctx, clusterID)
	if err != nil {
		return err
	}

	er, err := c.envMgr.GetEnvironmentRegionByID(ctx, cluster.EnvironmentRegionID)
	if err != nil {
		return err
	}

	// 1. set cluster status
	cluster.Status = clustercommon.StatusFreeing
	cluster, err = c.clusterMgr.UpdateByID(ctx, cluster.ID, cluster)
	if err != nil {
		return err
	}

	// delete cluster asynchronously, if any error occurs, ignore and return
	go func() {
		var err error
		defer func() {
			cluster.Status = clustercommon.StatusFreed
			if err != nil {
				cluster.Status = ""
			}
			cluster, err = c.clusterMgr.UpdateByID(ctx, cluster.ID, cluster)
			if err != nil {
				log.Errorf(ctx, "failed to update cluster: %v, err: %v", cluster.Name, err)
				return
			}
		}()
		// should use a new context
		rid, err := requestid.FromContext(ctx)
		if err != nil {
			log.Errorf(ctx, "failed to get request id from context")
		}
		db, err := orm.FromContext(ctx)
		if err != nil {
			log.Errorf(ctx, "failed to get db from context")
			return
		}
		ctx := log.WithContext(context.Background(), rid)
		ctx = orm.NewContext(ctx, db)

		// 2. delete cluster in cd system
		if err = c.cd.DeleteCluster(ctx, &cd.DeleteClusterParams{
			Environment: er.EnvironmentName,
			Cluster:     cluster.Name,
		}); err != nil {
			log.Errorf(ctx, "failed to delete cluster: %v in cd system, err: %v", cluster.Name, err)
			return
		}

		// 3. set cluster status
		cluster.Status = clustercommon.StatusFreed
		cluster, err = c.clusterMgr.UpdateByID(ctx, cluster.ID, cluster)
		if err != nil {
			log.Errorf(ctx, "failed to update cluster: %v, err: %v", cluster.Name, err)
			return
		}
	}()

	return nil
}

func (c *controller) customizeTemplateInfo(ctx context.Context,
	r *CreateClusterRequest, application *models.Application, environment string) error {
	// 1. if template is empty, set it with application's template
	if r.Template == nil {
		r.Template = &Template{
			Name:    application.Template,
			Release: application.TemplateRelease,
		}
	} else {
		if r.Template.Name == "" {
			r.Template.Name = application.Template
		}
		if r.Template.Release == "" {
			r.Template.Release = application.TemplateRelease
		}
	}

	// 2. if templateInput is empty, set it with application's env template
	if r.TemplateInput == nil {
		pipelineJSONBlob, applicationJSONBlob, err := c.applicationGitRepo.
			GetApplicationEnvTemplate(ctx, application.Name, environment)
		if err != nil {
			return err
		}
		r.TemplateInput = &TemplateInput{}
		r.TemplateInput.Application = applicationJSONBlob
		r.TemplateInput.Pipeline = pipelineJSONBlob
	}
	return nil
}

func (c *controller) getRenderValueFromTag(ctx context.Context, clusterID uint) (map[string]string, error) {
	tags, err := c.tagManager.ListByClusterID(ctx, clusterID)
	if err != nil {
		return nil, err
	}
	renderValues := make(map[string]string)
	for _, tag := range tags {
		renderValues[tag.Key] = tag.Value
	}
	return renderValues, nil
}

// validateCreate validate for create cluster
func (c *controller) validateCreate(r *CreateClusterRequest) error {
	if err := validateClusterName(r.Name); err != nil {
		return err
	}
	if r.Git == nil || r.Git.Branch == "" {
		return perror.Wrap(herrors.ErrParamInvalid, "git branch cannot be empty")
	}
	if r.TemplateInput != nil && r.TemplateInput.Application == nil {
		return perror.Wrap(herrors.ErrParamInvalid, "application config for template cannot be empty")
	}
	if r.TemplateInput != nil && r.TemplateInput.Pipeline == nil {
		return perror.Wrap(herrors.ErrParamInvalid, "pipeline config for template cannot be empty")
	}
	return nil
}

// validateTemplateInput validate templateInput is valid for template schema
func (c *controller) validateTemplateInput(ctx context.Context,
	template, release string, templateInput *TemplateInput, templateSchemaRenderVal map[string]string) error {
	// TODO (remove it, currently some template need it)
	const (
		ResourceTypeKey  = "resourceType"
		ClusterTypeValue = "cluster"
	)
	if templateSchemaRenderVal == nil {
		templateSchemaRenderVal = make(map[string]string)
	}
	templateSchemaRenderVal[ResourceTypeKey] = ClusterTypeValue

	schema, err := c.templateSchemaGetter.GetTemplateSchema(ctx, template, release, templateSchemaRenderVal)
	if err != nil {
		return err
	}
	if err := jsonschema.Validate(schema.Application.JSONSchema, templateInput.Application); err != nil {
		return err
	}
	return jsonschema.Validate(schema.Pipeline.JSONSchema, templateInput.Pipeline)
}

// validateClusterName validate cluster name
// 1. name length must be less than 53
// 2. name must match pattern ^(([a-z][-a-z0-9]*)?[a-z0-9])?$
// 3. name must start with application name
func validateClusterName(name string) error {
	if len(name) == 0 {
		return perror.Wrap(herrors.ErrParamInvalid, "name cannot be empty")
	}

	if len(name) > 53 {
		return perror.Wrap(herrors.ErrParamInvalid, "name must not exceed 53 characters")
	}

	// cannot start with a digit.
	if name[0] >= '0' && name[0] <= '9' {
		return perror.Wrap(herrors.ErrParamInvalid, "name cannot start with a digit")
	}

	pattern := `^(([a-z][-a-z0-9]*)?[a-z0-9])?$`
	r := regexp.MustCompile(pattern)
	if !r.MatchString(name) {
		return perror.Wrapf(herrors.ErrParamInvalid, "invalid cluster name, regex used for validation is %v", pattern)
	}

	return nil
}<|MERGE_RESOLUTION|>--- conflicted
+++ resolved
@@ -490,18 +490,10 @@
 		if err != nil {
 			return nil, err
 		}
-
-<<<<<<< HEAD
 		renderValues, err := c.getRenderValueFromTag(ctx, clusterID)
 		if err != nil {
 			return nil, err
 		}
-=======
-		renderValues := make(map[string]string)
-		clusterIDStr := strconv.FormatUint(uint64(clusterID), 10)
-		renderValues[templateschema.ClusterIDKey] = clusterIDStr
-		renderValues[templateschema.ResourceTypeKey] = "cluster"
->>>>>>> 884fc079
 		if err := c.validateTemplateInput(ctx,
 			cluster.Template, templateRelease, r.TemplateInput, renderValues); err != nil {
 			return nil, perror.Wrapf(herrors.ErrParamInvalid,
@@ -831,16 +823,11 @@
 // validateTemplateInput validate templateInput is valid for template schema
 func (c *controller) validateTemplateInput(ctx context.Context,
 	template, release string, templateInput *TemplateInput, templateSchemaRenderVal map[string]string) error {
-	// TODO (remove it, currently some template need it)
-	const (
-		ResourceTypeKey  = "resourceType"
-		ClusterTypeValue = "cluster"
-	)
 	if templateSchemaRenderVal == nil {
 		templateSchemaRenderVal = make(map[string]string)
 	}
-	templateSchemaRenderVal[ResourceTypeKey] = ClusterTypeValue
-
+	// TODO (remove it, currently some template need it)
+	templateSchemaRenderVal["resourceType"] = "cluster"
 	schema, err := c.templateSchemaGetter.GetTemplateSchema(ctx, template, release, templateSchemaRenderVal)
 	if err != nil {
 		return err
