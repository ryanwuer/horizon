--- conflicted
+++ resolved
@@ -17,12 +17,7 @@
 	clustercommon "g.hz.netease.com/horizon/pkg/cluster/common"
 	"g.hz.netease.com/horizon/pkg/cluster/gitrepo"
 	"g.hz.netease.com/horizon/pkg/cluster/registry"
-<<<<<<< HEAD
-	clustertagmanager "g.hz.netease.com/horizon/pkg/clustertag/manager"
-	emvmodels "g.hz.netease.com/horizon/pkg/environmentregion/models"
-=======
-	emvmodels "g.hz.netease.com/horizon/pkg/environment/models"
->>>>>>> 7f8f9cb2
+	emvregionmodels "g.hz.netease.com/horizon/pkg/environmentregion/models"
 	perror "g.hz.netease.com/horizon/pkg/errors"
 	"g.hz.netease.com/horizon/pkg/hook/hook"
 	membermodels "g.hz.netease.com/horizon/pkg/member/models"
@@ -197,15 +192,6 @@
 		return nil, err
 	}
 
-<<<<<<< HEAD
-	// 3. get environmentRegion
-	er, err := c.envRegionMgr.GetEnvironmentRegionByID(ctx, cluster.EnvironmentRegionID)
-	if err != nil {
-		return nil, err
-	}
-
-=======
->>>>>>> 7f8f9cb2
 	// 4. get files in git repo
 	clusterFiles := &gitrepo.ClusterFiles{}
 	if !isClusterStatusUnstable(cluster.Status) {
@@ -498,7 +484,7 @@
 	}
 
 	// 3. get environmentRegion/namespace for this cluster
-	var er *emvmodels.EnvironmentRegion
+	var er *emvregionmodels.EnvironmentRegion
 	var regionEntity *regionmodels.RegionEntity
 	// can only update environment/region when the cluster has been freed
 	if cluster.Status == clustercommon.StatusFreed && r.Environment != "" && r.Region != "" {
@@ -511,15 +497,9 @@
 			return nil, err
 		}
 	} else {
-<<<<<<< HEAD
-		er, err = c.envRegionMgr.GetEnvironmentRegionByID(ctx, cluster.EnvironmentRegionID)
-		if err != nil {
-			return nil, err
-=======
-		er = &emvmodels.EnvironmentRegion{
+		er = &emvregionmodels.EnvironmentRegion{
 			EnvironmentName: cluster.EnvironmentName,
 			RegionName:      cluster.RegionName,
->>>>>>> 7f8f9cb2
 		}
 	}
 
@@ -661,16 +641,7 @@
 		return err
 	}
 
-<<<<<<< HEAD
-	er, err := c.envRegionMgr.GetEnvironmentRegionByID(ctx, cluster.EnvironmentRegionID)
-	if err != nil {
-		return err
-	}
-
-	regionEntity, err := c.regionMgr.GetRegionEntity(ctx, er.RegionName)
-=======
 	regionEntity, err := c.regionMgr.GetRegionEntity(ctx, cluster.RegionName)
->>>>>>> 7f8f9cb2
 	if err != nil {
 		return err
 	}
@@ -762,14 +733,6 @@
 		return err
 	}
 
-<<<<<<< HEAD
-	er, err := c.envRegionMgr.GetEnvironmentRegionByID(ctx, cluster.EnvironmentRegionID)
-	if err != nil {
-		return err
-	}
-
-=======
->>>>>>> 7f8f9cb2
 	// 1. set cluster status
 	cluster.Status = clustercommon.StatusFreeing
 	cluster, err = c.clusterMgr.UpdateByID(ctx, cluster.ID, cluster)
