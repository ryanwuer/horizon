--- conflicted
+++ resolved
@@ -90,16 +90,7 @@
 		return nil, err
 	}
 
-<<<<<<< HEAD
-	er, err := c.envRegionMgr.GetEnvironmentRegionByID(ctx, cluster.EnvironmentRegionID)
-	if err != nil {
-		return nil, err
-	}
-
-	regionEntity, err := c.regionMgr.GetRegionEntity(ctx, er.RegionName)
-=======
 	regionEntity, err := c.regionMgr.GetRegionEntity(ctx, cluster.RegionName)
->>>>>>> 7f8f9cb2
 	if err != nil {
 		return nil, err
 	}
@@ -152,16 +143,7 @@
 		return "", nil, err
 	}
 
-<<<<<<< HEAD
-	er, err := c.envRegionMgr.GetEnvironmentRegionByID(ctx, cluster.EnvironmentRegionID)
-	if err != nil {
-		return "", nil, err
-	}
-
-	regionEntity, err := c.regionMgr.GetRegionEntity(ctx, er.RegionName)
-=======
 	regionEntity, err := c.regionMgr.GetRegionEntity(ctx, cluster.RegionName)
->>>>>>> 7f8f9cb2
 	if err != nil {
 		return "", nil, err
 	}
