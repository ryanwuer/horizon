--- conflicted
+++ resolved
@@ -5,13 +5,10 @@
 	"fmt"
 	"strings"
 
-<<<<<<< HEAD
 	"g.hz.netease.com/horizon/core/common"
 	appmanager "g.hz.netease.com/horizon/pkg/application/manager"
 	"g.hz.netease.com/horizon/pkg/cluster/code"
 	"g.hz.netease.com/horizon/pkg/cluster/gitrepo"
-=======
->>>>>>> 678dc1b0
 	clustermanager "g.hz.netease.com/horizon/pkg/cluster/manager"
 	clustermodels "g.hz.netease.com/horizon/pkg/cluster/models"
 	"g.hz.netease.com/horizon/pkg/cluster/tekton/factory"
@@ -31,6 +28,7 @@
 
 type controller struct {
 	pipelinerunMgr prmanager.Manager
+	applicationMgr appmanager.Manager
 	clusterMgr     clustermanager.Manager
 	envMgr         envmanager.Manager
 	tektonFty      factory.Factory
@@ -40,12 +38,16 @@
 
 var _ Controller = (*controller)(nil)
 
-func NewController(tektonFty factory.Factory) Controller {
+func NewController(tektonFty factory.Factory, codeGetter code.CommitGetter,
+	clusterRepo gitrepo.ClusterGitRepo) Controller {
 	return &controller{
 		pipelinerunMgr: prmanager.Mgr,
 		clusterMgr:     clustermanager.Mgr,
 		envMgr:         envmanager.Mgr,
 		tektonFty:      tektonFty,
+		commitGetter:   codeGetter,
+		applicationMgr: appmanager.Mgr,
+		clusterGitRepo: clusterRepo,
 	}
 }
 
@@ -147,7 +149,7 @@
 	defer wlog.Start(ctx, op).Stop(func() string { return wlog.ByErr(err) })
 
 	// 1. get pipeline
-	pipelinerun, err := c.prMgr.GetByID(ctx, pipelinerunID)
+	pipelinerun, err := c.pipelinerunMgr.GetByID(ctx, pipelinerunID)
 	if err != nil {
 		return nil, err
 	}
