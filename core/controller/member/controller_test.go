package member

import (
	"context"
	"fmt"
	"os"
	"testing"

	"g.hz.netease.com/horizon/core/controller/group"
	"g.hz.netease.com/horizon/core/middleware/user"
	"g.hz.netease.com/horizon/lib/orm"
	rolemock "g.hz.netease.com/horizon/mock/pkg/rbac/role"
	appmodels "g.hz.netease.com/horizon/pkg/application/models"
	userauth "g.hz.netease.com/horizon/pkg/authentication/user"
	"g.hz.netease.com/horizon/pkg/group/models"
	membermodels "g.hz.netease.com/horizon/pkg/member/models"
	memberservice "g.hz.netease.com/horizon/pkg/member/service"
	roleservice "g.hz.netease.com/horizon/pkg/rbac/role"
	usermanager "g.hz.netease.com/horizon/pkg/user/manager"
	usermodel "g.hz.netease.com/horizon/pkg/user/models"
	"github.com/golang/mock/gomock"
	"github.com/stretchr/testify/assert"
	"gorm.io/gorm"
)

var (
	// use tmp sqlite
	db, _                      = orm.NewSqliteDB("")
	ctx                        = orm.NewContext(context.TODO(), db)
	contextUserID       uint   = 1
	contextUserName     string = "Tony"
	contextUserFullName string = "TonyWu"
)

var (
	user1ID   uint   = 1
	user1Name string = contextUserName

	user2ID   uint   = 2
	user2Name string = "tom"

	user3Name string = "jerry"

	user4Name string = "alias"

	user5Name string = "henry"
)

// nolint
func init() {
	ctx = context.WithValue(ctx, user.Key(), &userauth.DefaultInfo{
		Name:     contextUserName,
		FullName: contextUserFullName,
		ID:       contextUserID,
	})
	// create table
	err := db.AutoMigrate(&models.Group{})
	if err != nil {
		fmt.Printf("%+v", err)
		os.Exit(1)
	}
	err = db.AutoMigrate(&appmodels.Application{})
	if err != nil {
		fmt.Printf("%+v", err)
		os.Exit(1)
	}
	err = db.AutoMigrate(&membermodels.Member{})
	if err != nil {
		fmt.Printf("%+v", err)
		os.Exit(1)
	}

	err = db.AutoMigrate(&usermodel.User{})
	if err != nil {
		fmt.Printf("%+v", err)
		os.Exit(1)
	}
}

func MemberSame(m1, m2 Member) bool {
	if m1.MemberName == m2.MemberName &&
		m1.MemberNameID == m2.MemberNameID &&
		m1.ResourceType == m2.ResourceType &&
		m1.ResourceID == m2.ResourceID &&
		m1.Role == m2.Role &&
		m1.GrantedBy == m2.GrantedBy {
		return true
	}
	return false
}

func CreateUsers(t *testing.T) {
	// create user
	user1 := usermodel.User{
		Model: gorm.Model{},
		Name:  user1Name,
	}

	user2 := user1
	user2.Name = user2Name

	user3 := user1
	user3.Name = user3Name

	user4 := user1
	user4.Name = user4Name

	user5 := user1
	user5.Name = user5Name

	for _, user := range []usermodel.User{user1, user2, user3, user4, user5} {
		_, err := usermanager.Mgr.Create(ctx, &user)
		assert.Nil(t, err)
	}
}

func TestCreateGroupWithOwner(t *testing.T) {
	memberService := memberservice.NewService(nil)
	Ctl := NewController(memberService)

	CreateUsers(t)

	// create group
	newGroup := &group.NewGroup{
		Name:            "1",
		Path:            "1",
		VisibilityLevel: "private",
		Description:     "i am a private Group",
		ParentID:        0,
	}

	groupID, err := group.Ctl.CreateGroup(ctx, newGroup)
	assert.Nil(t, err)

	retMembers, err := Ctl.ListMember(ctx, membermodels.TypeGroupStr, groupID)
	expectMember := Member{
		MemberType:   membermodels.MemberUser,
		MemberName:   contextUserName,
		MemberNameID: contextUserID,
		ResourceType: membermodels.TypeGroup,
		ResourceID:   groupID,
		Role:         roleservice.Owner,
		GrantedBy:    contextUserID,
	}
	assert.Nil(t, err)
	assert.NotNil(t, retMembers)
	assert.True(t, MemberSame(retMembers[0], expectMember))

	db.Session(&gorm.Session{AllowGlobalUpdate: true}).Delete(&models.Group{})
	db.Session(&gorm.Session{AllowGlobalUpdate: true}).Delete(&membermodels.Member{})
	db.Session(&gorm.Session{AllowGlobalUpdate: true}).Delete(&usermodel.User{})
}

func PostMemberAndMemberEqual(postMember PostMember, member2 Member) bool {
	return postMember.ResourceType == string(member2.ResourceType) &&
		postMember.ResourceID == member2.ResourceID &&
		postMember.MemberType == member2.MemberType &&
		postMember.MemberNameID == member2.MemberNameID &&
		postMember.Role == member2.Role
}

func TestCreateGetUpdateRemoveList(t *testing.T) {
	mockCtrl := gomock.NewController(t)
	defer mockCtrl.Finish()
	roleMockService := rolemock.NewMockService(mockCtrl)
	memberService := memberservice.NewService(roleMockService)
	Ctl := NewController(memberService)
	CreateUsers(t)

	// mock the RoleCompare
	roleMockService.EXPECT().RoleCompare(ctx, gomock.Any(), gomock.Any()).Return(
		roleservice.RoleBigger, nil).AnyTimes()

	// create group
	newGroup := &group.NewGroup{
		Name:            "1",
		Path:            "1",
		VisibilityLevel: "private",
		Description:     "i am a private Group",
		ParentID:        0,
	}

	groupID, err := group.Ctl.CreateGroup(ctx, newGroup)
	assert.Nil(t, err)

	// create member
	postMember2 := PostMember{
		ResourceType: membermodels.TypeGroupStr,
		ResourceID:   groupID,
		MemberNameID: user2ID,
		MemberType:   membermodels.MemberUser,
		Role:         roleservice.Owner,
	}
	retMember2, err := Ctl.CreateMember(ctx, &postMember2)
	assert.Nil(t, err)
	assert.True(t, PostMemberAndMemberEqual(postMember2, *retMember2))

	// update member
<<<<<<< HEAD
	retMember3, err := Ctl.UpdateMember(ctx, retMember2.ID, "maitainer")
	assert.Nil(t, err)
	postMember2.Role = "maitainer"
=======
	retMember3, err := Ctl.UpdateMember(ctx, retMember2.ID, membermodels.Maintainer)
	assert.Nil(t, err)
	postMember2.Role = membermodels.Maintainer
>>>>>>> 0d79f5db
	assert.True(t, PostMemberAndMemberEqual(postMember2, *retMember3))

	// remove the member
	err = Ctl.RemoveMember(ctx, retMember2.ID)
	assert.Nil(t, err)

	// list member (create post2 and then list)
	retMember2, err = Ctl.CreateMember(ctx, &postMember2)
	assert.Nil(t, err)
	assert.True(t, PostMemberAndMemberEqual(postMember2, *retMember2))

	postMemberOwner := PostMember{
		ResourceType: membermodels.TypeGroupStr,
		ResourceID:   groupID,
		MemberNameID: user1ID,
		MemberType:   membermodels.MemberUser,
		Role:         roleservice.Owner,
	}
	members, err := Ctl.ListMember(ctx, membermodels.TypeGroupStr, groupID)
	assert.Nil(t, err)
	assert.Equal(t, len(members), 2)
	assert.True(t, PostMemberAndMemberEqual(postMemberOwner, members[0]))
	assert.True(t, PostMemberAndMemberEqual(postMember2, members[1]))

	db.Session(&gorm.Session{AllowGlobalUpdate: true}).Delete(&models.Group{})
	db.Session(&gorm.Session{AllowGlobalUpdate: true}).Delete(&membermodels.Member{})
	db.Session(&gorm.Session{AllowGlobalUpdate: true}).Delete(&usermodel.User{})
}<|MERGE_RESOLUTION|>--- conflicted
+++ resolved
@@ -196,15 +196,10 @@
 	assert.True(t, PostMemberAndMemberEqual(postMember2, *retMember2))
 
 	// update member
-<<<<<<< HEAD
 	retMember3, err := Ctl.UpdateMember(ctx, retMember2.ID, "maitainer")
 	assert.Nil(t, err)
 	postMember2.Role = "maitainer"
-=======
-	retMember3, err := Ctl.UpdateMember(ctx, retMember2.ID, membermodels.Maintainer)
-	assert.Nil(t, err)
-	postMember2.Role = membermodels.Maintainer
->>>>>>> 0d79f5db
+
 	assert.True(t, PostMemberAndMemberEqual(postMember2, *retMember3))
 
 	// remove the member
