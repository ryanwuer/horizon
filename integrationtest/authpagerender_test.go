--- conflicted
+++ resolved
@@ -48,12 +48,8 @@
 	}
 	ctx                   = context.WithValue(context.Background(), common.UserContextKey(), aUser)
 	authorizeCodeExpireIn = time.Minute * 30
-<<<<<<< HEAD
-	accessTokenExpireIn   = time.Hour * 24
+	accessTokenExpireIn   = time.Second * 3
 	manager               *managerparam.Manager
-=======
-	accessTokenExpireIn   = time.Second * 3
->>>>>>> 548aaee9
 )
 
 func Test(t *testing.T) {
@@ -150,7 +146,7 @@
 	userMiddleWare := func(c *gin.Context) {
 		common.SetUser(c, aUser)
 	}
-	oauthCheckerCtl := oauthcheckctl.NewOauthChecker(oauthManager, nil, nil)
+	oauthCheckerCtl := oauthcheckctl.NewOauthChecker(&param.Param{Manager: manager})
 	middlewares := []gin.HandlerFunc{
 		oauthmiddle.MiddleWare(oauthCheckerCtl),
 		userMiddleWare,
