package main

import (
	"encoding/json"
	"errors"
	"html/template"
	"io/ioutil"
	"log"
	"net/http"
	"net/url"
	"os"
	"strings"
	"testing"
	"time"

	"g.hz.netease.com/horizon/core/common"
	"g.hz.netease.com/horizon/core/controller/oauth"
	"g.hz.netease.com/horizon/core/controller/oauthapp"
	oauthcheckctl "g.hz.netease.com/horizon/core/controller/oauthcheck"
	clusterAPI "g.hz.netease.com/horizon/core/http/api/v1/cluster"
	"g.hz.netease.com/horizon/core/http/api/v1/oauthserver"
	oauthmiddle "g.hz.netease.com/horizon/core/middleware/oauth"
	"g.hz.netease.com/horizon/lib/orm"
	userauth "g.hz.netease.com/horizon/pkg/authentication/user"
	oauthconfig "g.hz.netease.com/horizon/pkg/config/oauth"
	"g.hz.netease.com/horizon/pkg/oauth/generate"
	oauthmanager "g.hz.netease.com/horizon/pkg/oauth/manager"
	"g.hz.netease.com/horizon/pkg/oauth/models"
	"g.hz.netease.com/horizon/pkg/oauth/scope"
	"g.hz.netease.com/horizon/pkg/oauth/store"
	"g.hz.netease.com/horizon/pkg/param"
	"g.hz.netease.com/horizon/pkg/param/managerparam"
	"g.hz.netease.com/horizon/pkg/rbac/types"
	callbacks "g.hz.netease.com/horizon/pkg/util/ormcallbacks"
	"github.com/gin-gonic/gin"
	"github.com/stretchr/testify/assert"
	"golang.org/x/net/context"
)

var (
	authFileLoc               = ""
	aUser       userauth.User = &userauth.DefaultInfo{
		Name:     "alias",
		FullName: "alias",
		ID:       32,
		Email:    "",
		Admin:    false,
	}
	ctx                   = context.WithValue(context.Background(), common.UserContextKey(), aUser)
	authorizeCodeExpireIn = time.Minute * 30
<<<<<<< HEAD
	accessTokenExpireIn   = time.Hour * 24
	manager               *managerparam.Manager
=======
	accessTokenExpireIn   = time.Second * 3
>>>>>>> 548aaee9
)

func Test(t *testing.T) {
	params := oauthserver.AuthorizationPageParams{
		RedirectURL: "http://overmind.com/callback",
		State:       "dasdasjl32j4sd",
		ClientID:    "as87dskkh9nsaljkdalsk",
		Scope:       "dasdasdsa",
		ClientName:  "overmind",
	}
	authTemplate, err := template.ParseFiles(authFileLoc)
	if err != nil {
		return
	}
	assert.Nil(t, err)
	err = authTemplate.Execute(os.Stdout, params)
	assert.Nil(t, err)
}

func createOauthScopeConfig() oauthconfig.Scopes {
	var roles = make([]types.Role, 0)
	roles = append(roles, types.Role{
		Name:        "applications:read-only",
		Desc:        "应用(application)及相关子资源的只读权限，包括应用配置等等",
		PolicyRules: nil,
	})
	roles = append(roles, types.Role{
		Name:        "applications:read-write",
		Desc:        "应用(application)及其相关子资源的读写删权限，包括XXX等等",
		PolicyRules: nil,
	})
	roles = append(roles, types.Role{
		Name:        "clusters:read-only",
		Desc:        "集群(cluster)及其相关子资源的读写删权限，包括XXX等等",
		PolicyRules: nil,
	})

	return oauthconfig.Scopes{
		DefaultScopes: []string{"applications:read-only", "applications:read-write", "clusters:read-only"},
		Roles:         roles,
	}
}

func TestServer(t *testing.T) {
	db, _ := orm.NewSqliteDB("")
	manager = managerparam.InitManager(db)
	if err := db.AutoMigrate(&models.Token{}, &models.OauthApp{}, &models.OauthClientSecret{}); err != nil {
		panic(err)
	}
	db = db.WithContext(context.WithValue(context.Background(), common.UserContextKey(), aUser))
	callbacks.RegisterCustomCallbacks(db)

	tokenStore := store.NewTokenStore(db)
	oauthAppStore := store.NewOauthAppStore(db)

	oauthManager := oauthmanager.NewManager(oauthAppStore, tokenStore, generate.NewAuthorizeGenerate(),
		authorizeCodeExpireIn, accessTokenExpireIn)
	clientID := "ho_t65dvkmfqb8v8xzxfbc5"
	clientIDGen := func(appType models.AppType) string {
		return clientID
	}
	secret, err := oauthManager.CreateSecret(ctx, clientID)
	assert.Nil(t, err)
	assert.NotNil(t, secret)
	t.Logf("client secret is %s", secret.ClientSecret)

	oauthManager.SetClientIDGenerate(clientIDGen)
	createReq := &oauthmanager.CreateOAuthAppReq{
		Name:        "Overmind",
		RedirectURI: "http://localhost:8083/auth/callback",
		HomeURL:     "http://localhost:8083",
		Desc:        "This is an example  oauth app",
		OwnerType:   models.GroupOwnerType,
		OwnerID:     1,
		APPType:     models.HorizonOAuthAPP,
	}
	authApp, err := oauthManager.CreateOauthApp(ctx, createReq)
	assert.Nil(t, err)
	assert.Equal(t, authApp.ClientID, clientID)

	authGetApp, err := oauthManager.GetOAuthApp(ctx, clientID)
	assert.Nil(t, err)
	assert.Equal(t, authGetApp.ClientID, authApp.ClientID)

	oauthServerController := oauth.NewController(&param.Param{Manager: manager})

	oauthAppController := oauthapp.NewController(&param.Param{Manager: manager})

	authScopeService, err := scope.NewFileScopeService(createOauthScopeConfig())
	assert.Nil(t, err)

	api := oauthserver.NewAPI(oauthServerController, oauthAppController, "authFileLoc", authScopeService)

	userMiddleWare := func(c *gin.Context) {
		common.SetUser(c, aUser)
	}
	oauthCheckerCtl := oauthcheckctl.NewOauthChecker(oauthManager, nil, nil)
	middlewares := []gin.HandlerFunc{
		oauthmiddle.MiddleWare(oauthCheckerCtl),
		userMiddleWare,
	}

	// init server
	r := gin.New()
	r.Use(middlewares...)

	oauthserver.RegisterRoutes(r, api)
	clusterAPI.RegisterRoutes(r, nil)
	ListenPort := ":18181"

	go func() { log.Print(r.Run(ListenPort)) }()

	// wait server to start
	time.Sleep(time.Second * 5)

	// post authorize request
	scope := ""
	state := "98237dhka21dasd"
	data := url.Values{
		oauthserver.ClientID:    {clientID},
		oauthserver.Scope:       {scope},
		oauthserver.State:       {state},
		oauthserver.RedirectURI: {createReq.RedirectURI},
		oauthserver.Authorize:   {oauthserver.Authorized},
	}
	authorizeURI := oauthserver.BasicPath + oauthserver.AuthorizePath

	ErrMyError := errors.New("Not Redirect Error")
	httpClient := http.Client{CheckRedirect: func(req *http.Request, via []*http.Request) error {
		return ErrMyError
	}}
	resp, err := httpClient.PostForm("http://localhost"+ListenPort+authorizeURI, data)
	assert.NotNil(t, err)
	defer resp.Body.Close()
	urlErr, ok := err.(*url.Error)
	assert.True(t, ok)
	assert.Equal(t, urlErr.Err, ErrMyError)
	assert.NotNil(t, resp)

	parsedURL, err := url.Parse(urlErr.URL)
	assert.Nil(t, err)
	authorizeCode := parsedURL.Query().Get(oauthserver.Code)
	t.Logf("code = %s", authorizeCode)

	// get  the access token
	accessTokenReqData := url.Values{
		oauthserver.Code:         {authorizeCode},
		oauthserver.ClientID:     {clientID},
		oauthserver.ClientSecret: {secret.ClientSecret},
		oauthserver.RedirectURI:  {createReq.RedirectURI},
	}

	accessTokenURI := oauthserver.BasicPath + oauthserver.AccessTokenPath
	resp, err = http.PostForm("http://localhost"+ListenPort+accessTokenURI, accessTokenReqData)
	assert.Nil(t, err)
	defer resp.Body.Close()
	assert.NotNil(t, resp)
	assert.Equal(t, resp.StatusCode, http.StatusOK)

	bytes, err := ioutil.ReadAll(resp.Body)
	assert.Nil(t, err)
	tokenResponse := oauth.AccessTokenResponse{}
	assert.Nil(t, json.Unmarshal(bytes, &tokenResponse))
	t.Logf("%v", tokenResponse)
	switch createReq.APPType {
	case models.HorizonOAuthAPP:
		assert.True(t, strings.HasPrefix(tokenResponse.AccessToken, generate.HorizonAppUserToServerAccessTokenPrefix))
	case models.DirectOAuthAPP:
		assert.True(t, strings.HasPrefix(tokenResponse.AccessToken, generate.OauthAPPAccessTokenPrefix))
	default:
		assert.Fail(t, "unSupport")
	}

	//  token expired
	time.Sleep(accessTokenExpireIn)
	resourceURI := "/apis/core/v1/clusters/123"
	req, err := http.NewRequest("GET", "http://localhost"+ListenPort+resourceURI, nil)
	assert.Nil(t, err)
	req.Header.Set(common.AuthorizationHeaderKey, common.TokenHeaderValuePrefix+" "+tokenResponse.AccessToken)
	client := &http.Client{}
	resp, err = client.Do(req)
	assert.Nil(t, err)
	defer resp.Body.Close()
	bytes, err = ioutil.ReadAll(resp.Body)
	t.Logf("%s", string(bytes))
	assert.True(t, strings.Contains(string(bytes), common.CodeExpired))
	assert.Nil(t, err)
	assert.Equal(t, resp.StatusCode, http.StatusUnauthorized)
}<|MERGE_RESOLUTION|>--- conflicted
+++ resolved
@@ -48,12 +48,7 @@
 	}
 	ctx                   = context.WithValue(context.Background(), common.UserContextKey(), aUser)
 	authorizeCodeExpireIn = time.Minute * 30
-<<<<<<< HEAD
-	accessTokenExpireIn   = time.Hour * 24
-	manager               *managerparam.Manager
-=======
 	accessTokenExpireIn   = time.Second * 3
->>>>>>> 548aaee9
 )
 
 func Test(t *testing.T) {
