openapi: 3.0.1
info:
  title: Horizon-group-restful
  version: 1.0.0
servers:
  - url: 'http://localhost:8080/'
paths:
  /apis/core/v1/groups?path={path}:
    get:
      tags:
        - group
      operationId: queryGroups
      summary: query groups by field
      parameters:
        - name: path
          in: query
      responses:
        '200':
          description: Success
          content:
            application/json:
              schema:
                properties:
                  data:
                    $ref: '#/components/schemas/Group'
        default:
          description: Unexpected error
          content:
            application/json:
              schema:
<<<<<<< HEAD
                $ref: "common.yaml#/components/schemas/Error"
  /api/v1/groups:
=======
                $ref: "../core.yaml#/components/schemas/Error"
  /apis/core/v1/groups:
>>>>>>> 481c5102
    post:
      tags:
        - group
      operationId: createGroup
      summary: create a group
      requestBody:
        required: true
        content:
          application/json:
            schema:
              $ref: "#/components/schemas/NewGroup"
      responses:
        "200":
          description: Success
        default:
          description: Unexpected error
          content:
            application/json:
              schema:
                $ref: "common.yaml#/components/schemas/Error"

  /apis/core/v1/groups/{groupId}:
    parameters:
      - name: groupId
        in: path
    get:
      tags:
        - group
      operationId: getGroupDetail
      summary: get the detail of a group
      responses:
        '200':
          description: Success
          content:
            application/json:
              schema:
                $ref: "#/components/schemas/Group"
        default:
          description: Unexpected error
          content:
            application/json:
              schema:
                $ref: "common.yaml#/components/schemas/Error"
    put:
      tags:
        - group
      operationId: updateGroupDetail
      summary: update detail of a group
      requestBody:
        required: true
        content:
          application/json:
            schema:
              $ref: '#/components/schemas/Group'
      responses:
        '200':
          description: Success
          content:
            application/json:
              schema:
                $ref: '#/components/schemas/Group'
        default:
          description: Unexpected error
          content:
            application/json:
              schema:
                $ref: "common.yaml#/components/schemas/Error"
    delete:
      tags:
        - group
      operationId: deleteGroup
      summary: delete a group
      responses:
        '200':
          description: Success
        default:
          description: Unexpected error
          content:
            application/json:
              schema:
                $ref: "common.yaml#/components/schemas/Error"

  /apis/core/v1/groups/{groupId}/groups:
    parameters:
      - name: groupId
        in: path
    get:
      tags:
        - group
      operationId: getSubgroups
      summary: get the subgroup of a group
      responses:
        '200':
          description: Success
          content:
            application/json:
              schema:
                type: array
                items:
                  $ref: '#/components/schemas/Group'
        default:
          description: Unexpected error
          content:
            application/json:
              schema:
                $ref: "common.yaml#/components/schemas/Error"

  /apis/core/v1/groups/{groupId}/applications:
    parameters:
      - $ref: "#/components/schemas/GroupId"
    get:
      tags:
        - group
      operationId: getGroupAppliatons
      summary: get the application of a group
      responses:
        '200':
          description: Success
          content:
            application/json:
              schema:
                type: array
                items:
                  $ref: '../application.yaml#/components/schemas/application'
        default:
          description: Unexpected error
          content:
            application/json:
              schema:
                $ref: "common.yaml#/components/schemas/Error"

components:
  schemas:
    NewGroup:
      type: object
      required:
        - name
        - path
        - visibilityLevel
      properties:
        name:
          $ref: '#/components/schemas/GroupName'
        path:
          $ref: '#/components/schemas/GroupPath'
        description:
          $ref: '#/components/schemas/GroupDescription'
        visibilityLevel:
          $ref: '#/components/schemas/VisibilityLevel'
        parantId:
          $ref: '#/components/schemas/GroupId'

    Group:
      type: object
      properties:
        id:
          $ref: '#/components/schemas/GroupId'
        name:
          $ref: '#/components/schemas/GroupName'
        fullName:
          $ref: '#/components/schemas/GroupFullName'
        path:
          $ref: '#/components/schemas/GroupPath'
        description:
          $ref: '#/components/schemas/GroupDescription'
        visibilityLevel:
          $ref: '#/components/schemas/VisibilityLevel'
        createdAt:
          $ref: "common.yaml#/components/schemas/Date"
        updatedAt:
          $ref: "common.yaml#/components/schemas/Date"

    GroupId:
      type: integer
      format: int64
      description: the parent id of the subgroup, if not provided, a root group

    GroupName:
      type: string
      maxLength: 64
      description: the group Name

    GroupFullName:
      type: string
      maxLength: 512
      description: the group full name

    GroupPath:
      type: string
      maxLength: 1024
      description: the group path

    VisibilityLevel:
      type: string
      enum: ["public", "private"]
      default: "private"
      description: public means public(every one can see the group), private means private only members can see

    GroupDescription:
      type: string
      maxLength: 1024
      description: the group description


<|MERGE_RESOLUTION|>--- conflicted
+++ resolved
@@ -28,13 +28,8 @@
           content:
             application/json:
               schema:
-<<<<<<< HEAD
-                $ref: "common.yaml#/components/schemas/Error"
-  /api/v1/groups:
-=======
-                $ref: "../core.yaml#/components/schemas/Error"
+                $ref: "common.yaml#/components/schemas/Error"
   /apis/core/v1/groups:
->>>>>>> 481c5102
     post:
       tags:
         - group
